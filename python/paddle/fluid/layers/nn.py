# Copyright (c) 2018 PaddlePaddle Authors. All Rights Reserved.
#
# Licensed under the Apache License, Version 2.0 (the "License");
# you may not use this file except in compliance with the License.
# You may obtain a copy of the License at
#
#     http://www.apache.org/licenses/LICENSE-2.0
#
# Unless required by applicable law or agreed to in writing, software
# distributed under the License is distributed on an "AS IS" BASIS,
# WITHOUT WARRANTIES OR CONDITIONS OF ANY KIND, either express or implied.
# See the License for the specific language governing permissions and
# limitations under the License.
"""
All layers just related to the neural network.
"""

from __future__ import print_function

import numpy as np
from ..layer_helper import LayerHelper
from ..initializer import Normal, Constant
from ..framework import Variable, OpProtoHolder
from ..param_attr import ParamAttr
from .layer_function_generator import autodoc, templatedoc, _generate_doc_string_
from .tensor import concat
from . import utils
from .. import unique_name
from functools import reduce

__all__ = [
    'fc',
    'embedding',
    'dynamic_lstm',
    'dynamic_lstmp',
    'dynamic_gru',
    'gru_unit',
    'linear_chain_crf',
    'crf_decoding',
    'cos_sim',
    'cross_entropy',
    'square_error_cost',
    'chunk_eval',
    'sequence_conv',
    'conv2d',
    'conv3d',
    'sequence_pool',
    'sequence_softmax',
    'softmax',
    'pool2d',
    'pool3d',
    'batch_norm',
    'beam_search_decode',
    'conv2d_transpose',
    'conv3d_transpose',
    'sequence_expand',
    'sequence_expand_as',
    'sequence_pad',
    'sequence_unpad',
    'lstm_unit',
    'reduce_sum',
    'reduce_mean',
    'reduce_max',
    'reduce_min',
    'reduce_prod',
    'sequence_first_step',
    'sequence_last_step',
    'sequence_slice',
    'dropout',
    'split',
    'ctc_greedy_decoder',
    'edit_distance',
    'l2_normalize',
    'matmul',
    'topk',
    'warpctc',
    'sequence_reshape',
    'transpose',
    'im2sequence',
    'nce',
    'hsigmoid',
    'beam_search',
    'row_conv',
    'multiplex',
    'layer_norm',
    'softmax_with_cross_entropy',
    'smooth_l1',
    'one_hot',
    'autoincreased_step_counter',
    'reshape',
    'squeeze',
    'unsqueeze',
    'lod_reset',
    'lrn',
    'pad',
    'pad_constant_like',
    'label_smooth',
    'roi_pool',
    'roi_align',
    'dice_loss',
    'image_resize',
    'image_resize_short',
    'resize_bilinear',
    'gather',
    'scatter',
    'sequence_scatter',
    'random_crop',
    'mean_iou',
    'relu',
    'log',
    'crop',
    'rank_loss',
    'margin_rank_loss',
    'elu',
    'relu6',
    'pow',
    'stanh',
    'hard_sigmoid',
    'swish',
    'prelu',
    'brelu',
    'leaky_relu',
    'soft_relu',
    'flatten',
    'sequence_mask',
    'stack',
    'pad2d',
    'unstack',
    'sequence_enumerate',
    'expand',
    'sequence_concat',
    'scale',
    'elementwise_add',
    'elementwise_div',
    'elementwise_sub',
    'elementwise_mul',
    'elementwise_max',
    'elementwise_min',
    'elementwise_pow',
    'uniform_random_batch_size_like',
    'gaussian_random',
    'sampling_id',
    'gaussian_random_batch_size_like',
    'sum',
    'slice',
    'shape',
    'logical_and',
    'logical_or',
    'logical_xor',
    'logical_not',
    'clip',
    'clip_by_norm',
    'mean',
    'mul',
    'sigmoid_cross_entropy_with_logits',
    'maxout',
    'sequence_reverse',
    'affine_channel',
<<<<<<< HEAD
    'similarity_focus',
=======
    'hash',
>>>>>>> aa6b2bda
]


def fc(input,
       size,
       num_flatten_dims=1,
       param_attr=None,
       bias_attr=None,
       act=None,
       is_test=False,
       name=None):
    """
    **Fully Connected Layer**

    This function creates a fully connected layer in the network. It can take
    multiple tensors as its inputs. It creates a variable called weights for
    each input tensor, which represents a fully connected weight matrix from
    each input unit to each output unit. The fully connected layer multiplies
    each input tensor with its coresponding weight to produce an output Tensor.
    If multiple input tensors are given, the results of multiple multiplications
    will be sumed up. If bias_attr is not None, a bias variable will be created
    and added to the output. Finally, if activation is not None, it will be applied
    to the output as well.

    This process can be formulated as follows:

    .. math::

        Out = Act({\sum_{i=0}^{N-1}X_iW_i + b})

    In the above equation:

    * :math:`N`: Number of the input.
    * :math:`X_i`: The input tensor.
    * :math:`W`: The weights created by this layer.
    * :math:`b`: The bias parameter created by this layer (if needed).
    * :math:`Act`: The activation function.
    * :math:`Out`: The output tensor.

    Args:
        input (Variable|list of Variable): The input tensor(s) of this layer, and the dimension of
            the input tensor(s) is at least 2.
        size(int): The number of output units in this layer.
        num_flatten_dims (int, default 1): The fc layer can accept an input tensor with more than
            two dimensions. If this happens, the multidimensional tensor will first be flattened
            into a 2-dimensional matrix. The parameter `num_flatten_dims` determines how the input
            tensor is flattened: the first `num_flatten_dims` (inclusive, index starts from 1)
            dimensions will be flatten to form the first dimension of the final matrix (height of
            the matrix), and the rest `rank(X) - num_flatten_dims` dimensions are flattened to
            form the second dimension of the final matrix (width of the matrix). For example, suppose
            `X` is a 6-dimensional tensor with a shape [2, 3, 4, 5, 6], and `num_flatten_dims` = 3.
            Then, the flattened matrix will have a shape [2 x 3 x 4, 5 x 6] = [24, 30].
        param_attr (ParamAttr|list of ParamAttr, default None): The parameter attribute for learnable
            parameters/weights of this layer.
        bias_attr (ParamAttr|list of ParamAttr, default None): The parameter attribute for the bias
            of this layer. If it is set to False, no bias will be added to the output units.
            If it is set to None, the bias is initialized zero. Default: None.
        act (str, default None): Activation to be applied to the output of this layer.
        is_test(bool): A flag indicating whether execution is in test phase.
        name (str, default None): The name of this layer.

    Returns:
        Variable: The transformation result.

    Raises:
        ValueError: If rank of the input tensor is less than 2.

    Examples:
        .. code-block:: python

          data = fluid.layers.data(name="data", shape=[32, 32], dtype="float32")
          fc = fluid.layers.fc(input=data, size=1000, act="tanh")
    """

    helper = LayerHelper("fc", **locals())

    dtype = helper.input_dtype()

    mul_results = []
    for input_var, param_attr in helper.iter_inputs_and_params():
        input_shape = input_var.shape
        param_shape = [
            reduce(lambda a, b: a * b, input_shape[num_flatten_dims:], 1)
        ] + [size]

        w = helper.create_parameter(
            attr=param_attr, shape=param_shape, dtype=dtype, is_bias=False)
        tmp = helper.create_variable_for_type_inference(dtype)
        helper.append_op(
            type="mul",
            inputs={"X": input_var,
                    "Y": w},
            outputs={"Out": tmp},
            attrs={"x_num_col_dims": num_flatten_dims,
                   "y_num_col_dims": 1})
        mul_results.append(tmp)

    if len(mul_results) == 1:
        pre_bias = mul_results[0]
    else:
        pre_bias = helper.create_variable_for_type_inference(dtype)
        helper.append_op(
            type="sum",
            inputs={"X": mul_results},
            outputs={"Out": pre_bias},
            attrs={"use_mkldnn": False})
    # add bias
    pre_activation = helper.append_bias_op(pre_bias, dim_start=num_flatten_dims)
    # add activation
    return helper.append_activation(pre_activation)


def embedding(input,
              size,
              is_sparse=False,
              is_distributed=False,
              padding_idx=None,
              param_attr=None,
              dtype='float32'):
    """
    **Embedding Layer**

    This layer is used to lookup embeddings of IDs, provided by :attr:`input`, in
    a lookup table. The result of this lookup is the embedding of each ID in the
    :attr:`input`.

    All the input variables are passed in as local variables to the LayerHelper
    constructor.

    Args:
        input(Variable): The tensor variable containing the IDs.
        size(tuple|list): The shape of the look up table parameter. It should
            have two elements which indicate the size of the dictionary of
            embeddings and the size of each embedding vector respectively.
        is_sparse(bool): The flag indicating whether to use sparse update.
        is_distributed(bool): Whether to run lookup table from remote parameter server.
        padding_idx(int|long|None): If :attr:`None`, it makes no effect to lookup.
            Otherwise the given :attr:`padding_idx` indicates padding the output
            with zeros whenever lookup encounters it in :attr:`input`. If
            :math:`padding_idx < 0`, the :attr:`padding_idx` to use in lookup is
            :math:`size[0] + dim`.
        param_attr(ParamAttr): Parameters for this layer
        dtype(np.dtype|core.VarDesc.VarType|str): The type of data : float32, float_16, int etc

    Returns:
        Variable: The tensor variable storing the embeddings of the \
                  supplied inputs.

    Examples:
        .. code-block:: python

          dict_size = len(dataset.ids)
          data = fluid.layers.data(name='ids', shape=[32, 32], dtype='float32')
          fc = fluid.layers.embedding(input=data, size=[dict_size, 16])
    """

    helper = LayerHelper('embedding', **locals())
    w = helper.create_parameter(
        attr=helper.param_attr, shape=size, dtype=dtype, is_bias=False)
    tmp = helper.create_variable_for_type_inference(dtype)
    padding_idx = -1 if padding_idx is None else padding_idx if padding_idx >= 0 else (
        size[0] + padding_idx)
    helper.append_op(
        type='lookup_table',
        inputs={'Ids': input,
                'W': w},
        outputs={'Out': tmp},
        attrs={
            'is_sparse': is_sparse,
            'is_distributed': is_distributed,
            'padding_idx': padding_idx
        })
    return tmp


@templatedoc(op_type="lstm")
def dynamic_lstm(input,
                 size,
                 h_0=None,
                 c_0=None,
                 param_attr=None,
                 bias_attr=None,
                 use_peepholes=True,
                 is_reverse=False,
                 gate_activation='sigmoid',
                 cell_activation='tanh',
                 candidate_activation='tanh',
                 dtype='float32',
                 name=None):
    """
    ${comment}

    Args:
        input (Variable): ${input_comment}
        size (int): 4 * hidden size.
        h_0(Variable): The initial hidden state is an optional input, default is zero.
                       This is a tensor with shape (N x D), where N is the
                       batch size and D is the hidden size.
        c_0(Variable): The initial cell state is an optional input, default is zero.
                       This is a tensor with shape (N x D), where N is the
                       batch size. `h_0` and `c_0` can be NULL but only at the same time.
        param_attr(ParamAttr|None): The parameter attribute for the learnable
                               hidden-hidden weights.

                               - Weights = {:math:`W_{ch}, W_{ih}, \
                                                W_{fh}, W_{oh}`}
                               - The shape is (D x 4D), where D is the hidden
                                 size.

                               If it is set to None or one attribute of ParamAttr,
                               dynamic_lstm will create ParamAttr as param_attr.
                               If the Initializer of the param_attr is not set, the
                               parameter is initialized with Xavier. Default: None.
        bias_attr (ParamAttr|None): The bias attribute for the learnable bias
                              weights, which contains two parts, input-hidden
                              bias weights and peephole connections weights if
                              setting `use_peepholes` to `True`.

                              1. `use_peepholes = False`
                                 - Biases = {:math:`b_c, b_i, b_f, b_o`}.
                                 - The shape is (1 x 4D).
                              2. `use_peepholes = True`
                                 - Biases = { :math:`b_c, b_i, b_f, b_o, W_{ic}, \
                                                 W_{fc}, W_{oc}`}.
                                 - The shape is (1 x 7D).

                              If it is set to None or one attribute of ParamAttr,
                              dynamic_lstm will create ParamAttr as bias_attr.
                              If the Initializer of the bias_attr is not set,
                              the bias is initialized zero. Default: None.
        use_peepholes (bool): ${use_peepholes_comment}
        is_reverse (bool): ${is_reverse_comment}
        gate_activation (str): ${gate_activation_comment}
        cell_activation (str): ${cell_activation_comment}
        candidate_activation (str): ${candidate_activation_comment}
        dtype (str): Data type. Choices = ["float32", "float64"], default "float32".
        name (str|None): A name for this layer(optional). If set None, the layer
                         will be named automatically.

    Returns:
        tuple: The hidden state, and cell state of LSTM. The shape of both \
        is (T x D), and lod is the same with the `input`.

    Examples:
        .. code-block:: python

            hidden_dim = 512
            forward_proj = fluid.layers.fc(input=input_seq, size=hidden_dim * 4,
                                           bias_attr=False)
            forward, _ = fluid.layers.dynamic_lstm(
                input=forward_proj, size=hidden_dim * 4, use_peepholes=False)
    """
    assert bias_attr is not False, "bias_attr should not be False in dynamic_lstmp."
    helper = LayerHelper('lstm', **locals())
    size = size // 4
    weight = helper.create_parameter(
        attr=helper.param_attr, shape=[size, 4 * size], dtype=dtype)
    bias_size = [1, 7 * size]
    if not use_peepholes:
        bias_size[1] = 4 * size
    bias = helper.create_parameter(
        attr=helper.bias_attr, shape=bias_size, dtype=dtype, is_bias=True)

    hidden = helper.create_variable_for_type_inference(dtype)
    cell = helper.create_variable_for_type_inference(dtype)
    batch_gate = helper.create_variable_for_type_inference(dtype)
    batch_cell_pre_act = helper.create_variable_for_type_inference(dtype)
    inputs = {'Input': input, 'Weight': weight, 'Bias': bias}
    batch_size = input.shape[0]
    if h_0:
        assert h_0.shape == (batch_size, size), \
            'The shape of h0 should be (batch_size, %d)' % size
        inputs['H0'] = h_0
    if c_0:
        assert c_0.shape == (batch_size, size), \
            'The shape of c0 should be (batch_size, %d)' % size
        inputs['C0'] = c_0

    helper.append_op(
        type='lstm',
        inputs=inputs,
        outputs={
            'Hidden': hidden,
            'Cell': cell,
            'BatchGate': batch_gate,
            'BatchCellPreAct': batch_cell_pre_act
        },
        attrs={
            'use_peepholes': use_peepholes,
            'is_reverse': is_reverse,
            'gate_activation': gate_activation,
            'cell_activation': cell_activation,
            'candidate_activation': candidate_activation
        })
    return hidden, cell


def dynamic_lstmp(input,
                  size,
                  proj_size,
                  param_attr=None,
                  bias_attr=None,
                  use_peepholes=True,
                  is_reverse=False,
                  gate_activation='sigmoid',
                  cell_activation='tanh',
                  candidate_activation='tanh',
                  proj_activation='tanh',
                  dtype='float32',
                  name=None):
    """
    **Dynamic LSTMP Layer**

    LSTMP (LSTM with recurrent projection) layer has a separate projection
    layer after the LSTM layer, projecting the original hidden state to a
    lower-dimensional one, which is proposed to reduce the number of total
    parameters and furthermore computational complexity for the LSTM,
    espeacially for the case that the size of output units is relative
    large (https://research.google.com/pubs/archive/43905.pdf).

    The formula is as follows:

    .. math::

        i_t & = \sigma(W_{ix}x_{t} + W_{ir}r_{t-1} + W_{ic}c_{t-1} + b_i)

        f_t & = \sigma(W_{fx}x_{t} + W_{fr}r_{t-1} + W_{fc}c_{t-1} + b_f)

        \\tilde{c_t} & = act_g(W_{cx}x_t + W_{cr}r_{t-1} + b_c)

        o_t & = \sigma(W_{ox}x_{t} + W_{or}r_{t-1} + W_{oc}c_t + b_o)

        c_t & = f_t \odot c_{t-1} + i_t \odot \\tilde{c_t}

        h_t & = o_t \odot act_h(c_t)

        r_t & = \overline{act_h}(W_{rh}h_t)

    In the above formula:

    * :math:`W`: Denotes weight matrices (e.g. :math:`W_{xi}` is \
          the matrix of weights from the input gate to the input).
    * :math:`W_{ic}`, :math:`W_{fc}`, :math:`W_{oc}`: Diagonal weight \
          matrices for peephole connections. In our implementation, \
          we use vectors to reprenset these diagonal weight matrices.
    * :math:`b`: Denotes bias vectors (e.g. :math:`b_i` is the input gate \
          bias vector).
    * :math:`\sigma`: The activation, such as logistic sigmoid function.
    * :math:`i, f, o` and :math:`c`: The input gate, forget gate, output \
          gate, and cell activation vectors, respectively, all of which have \
          the same size as the cell output activation vector :math:`h`.
    * :math:`h`: The hidden state.
    * :math:`r`: The recurrent projection of the hidden state.
    * :math:`\\tilde{c_t}`: The candidate hidden state, whose \
          computation is based on the current input and previous hidden state.
    * :math:`\odot`: The element-wise product of the vectors.
    * :math:`act_g` and :math:`act_h`: The cell input and cell output \
          activation functions and `tanh` is usually used for them.
    * :math:`\overline{act_h}`: The activation function for the projection \
          output, usually using `identity` or same as :math:`act_h`.

    Set `use_peepholes` to `False` to disable peephole connection. The formula
    is omitted here, please refer to the paper
    http://www.bioinf.jku.at/publications/older/2604.pdf for details.

    Note that these :math:`W_{xi}x_{t}, W_{xf}x_{t}, W_{xc}x_{t}, W_{xo}x_{t}`
    operations on the input :math:`x_{t}` are NOT included in this operator.
    Users can choose to use fully-connected layer before LSTMP layer.

    Args:
        input(Variable): The input of dynamic_lstmp layer, which supports
                         variable-time length input sequence. The underlying
                         tensor in this Variable is a matrix with shape
                         (T X 4D), where T is the total time steps in this
                         mini-batch, D is the hidden size.
        size(int): 4 * hidden size.
        proj_size(int): The size of projection output.
        param_attr(ParamAttr|None): The parameter attribute for the learnable
                               hidden-hidden weight and projection weight.

                               - Hidden-hidden weight = {:math:`W_{ch}, W_{ih}, \
                                                W_{fh}, W_{oh}`}.
                               - The shape of hidden-hidden weight is (P x 4D),
                                 where P is the projection size and D the hidden
                                 size.
                               - Projection weight = {:math:`W_{rh}`}.
                               - The shape of projection weight is (D x P).

                               If it is set to None or one attribute of ParamAttr,
                               dynamic_lstm will create ParamAttr as param_attr.
                               If the Initializer of the param_attr is not set, the
                               parameter is initialized with Xavier. Default: None.
        bias_attr(ParamAttr|None): The bias attribute for the learnable bias
                              weights, which contains two parts, input-hidden
                              bias weights and peephole connections weights if
                              setting `use_peepholes` to `True`.

                              1. `use_peepholes = False`
                                - Biases = {:math:`b_c, b_i, b_f, b_o`}.
                                - The shape is (1 x 4D).
                              2. `use_peepholes = True`
                                - Biases = { :math:`b_c, b_i, b_f, b_o, W_{ic}, \
                                                 W_{fc}, W_{oc}`}.
                                - The shape is (1 x 7D).

                              If it is set to None or one attribute of ParamAttr,
                              dynamic_lstm will create ParamAttr as bias_attr.
                              If the Initializer of the bias_attr is not set,
                              the bias is initialized zero. Default: None.
        use_peepholes(bool): Whether to enable diagonal/peephole connections,
                             default `True`.
        is_reverse(bool): Whether to compute reversed LSTM, default `False`.
        gate_activation(str): The activation for input gate, forget gate and
                              output gate. Choices = ["sigmoid", "tanh", "relu",
                              "identity"], default "sigmoid".
        cell_activation(str): The activation for cell output. Choices = ["sigmoid",
                              "tanh", "relu", "identity"], default "tanh".
        candidate_activation(str): The activation for candidate hidden state.
                              Choices = ["sigmoid", "tanh", "relu", "identity"],
                              default "tanh".
        proj_activation(str): The activation for projection output.
                              Choices = ["sigmoid", "tanh", "relu", "identity"],
                              default "tanh".
        dtype(str): Data type. Choices = ["float32", "float64"], default "float32".
        name(str|None): A name for this layer(optional). If set None, the layer
                        will be named automatically.

    Returns:
        tuple: A tuple of two output variable: the projection of hidden state, \
               and cell state of LSTMP. The shape of projection is (T x P), \
               for the cell state which is (T x D), and both LoD is the same \
               with the `input`.

    Examples:

        .. code-block:: python

            dict_dim, emb_dim = 128, 64
            data = fluid.layers.data(name='sequence', shape=[1],
                                     dtype='int32', lod_level=1)
            emb = fluid.layers.embedding(input=data, size=[dict_dim, emb_dim])
            hidden_dim, proj_dim = 512, 256
            fc_out = fluid.layers.fc(input=emb, size=hidden_dim * 4,
                                     act=None, bias_attr=None)
            proj_out, _ = fluid.layers.dynamic_lstmp(input=fc_out,
                                                     size=hidden_dim * 4,
                                                     proj_size=proj_dim,
                                                     use_peepholes=False,
                                                     is_reverse=True,
                                                     cell_activation="tanh",
                                                     proj_activation="tanh")
    """

    assert bias_attr is not False, "bias_attr should not be False in dynamic_lstmp."
    helper = LayerHelper('lstmp', **locals())
    size = size // 4
    weight = helper.create_parameter(
        attr=helper.param_attr, shape=[proj_size, 4 * size], dtype=dtype)
    proj_weight = helper.create_parameter(
        attr=helper.param_attr, shape=[size, proj_size], dtype=dtype)
    bias_size = [1, 7 * size]
    if not use_peepholes:
        bias_size[1] = 4 * size
    bias = helper.create_parameter(
        attr=helper.bias_attr, shape=bias_size, dtype=dtype, is_bias=True)

    projection = helper.create_variable_for_type_inference(dtype)
    cell = helper.create_variable_for_type_inference(dtype)
    ordered_proj0 = helper.create_variable_for_type_inference(dtype)
    batch_hidden = helper.create_variable_for_type_inference(dtype)
    batch_gate = helper.create_variable_for_type_inference(dtype)
    batch_cell_pre_act = helper.create_variable_for_type_inference(dtype)

    helper.append_op(
        type='lstmp',
        inputs={
            'Input': input,
            'Weight': weight,
            'ProjWeight': proj_weight,
            'Bias': bias
        },
        outputs={
            'Projection': projection,
            'Cell': cell,
            'OrderedP0': ordered_proj0,
            'BatchHidden': batch_hidden,
            'BatchGate': batch_gate,
            'BatchCellPreAct': batch_cell_pre_act
        },
        attrs={
            'use_peepholes': use_peepholes,
            'is_reverse': is_reverse,
            'gate_activation': gate_activation,
            'cell_activation': cell_activation,
            'candidate_activation': candidate_activation,
            'proj_activation': proj_activation
        })
    return projection, cell


def dynamic_gru(input,
                size,
                param_attr=None,
                bias_attr=None,
                is_reverse=False,
                gate_activation='sigmoid',
                candidate_activation='tanh',
                h_0=None):
    """
    **Gated Recurrent Unit (GRU) Layer**

    Refer to `Empirical Evaluation of Gated Recurrent Neural Networks on
    Sequence Modeling <https://arxiv.org/abs/1412.3555>`_ .

    The formula is as follows:

    .. math::

        u_t & = act_g(W_{ux}x_{t} + W_{uh}h_{t-1} + b_u)

        r_t & = act_g(W_{rx}x_{t} + W_{rh}h_{t-1} + b_r)

        \\tilde{h_t} & = act_c(W_{cx}x_{t} + W_{ch}(r_t \odot h_{t-1}) + b_c)

        h_t & = (1-u_t) \odot h_{t-1} + u_t \odot \\tilde{h_t}

    The :math:`\odot` is the element-wise product of the vectors. :math:`act_g`
    is the update gate and reset gate activation function and :math:`sigmoid`
    is usually used for it. :math:`act_c` is the activation function for
    candidate hidden state and :math:`tanh` is usually used for it.

    Note that these :math:`W_{ux}x_{t}, W_{rx}x_{t}, W_{cx}x_{t}` operations on
    the input :math:`x_{t}` are NOT included in this operator. Users can choose
    to use fully-connect layer before GRU layer.

    Args:
        input(Variable): The input of dynamic_gru layer, which supports
            variable-time length input sequence. The underlying tensor in this
            Variable is a matrix with shape :math:`(T \\times 3D)`, where
            :math:`T` is the total time steps in this mini-batch, :math:`D`
            is the hidden size.
        size(int): The dimension of the gru cell.
        param_attr(ParamAttr|None): The parameter attribute for the learnable
            hidden-hidden weight matrix. Note:

            - The shape of the weight matrix is :math:`(T \\times 3D)`, where
              :math:`D` is the hidden size.
            - All elements in the weight matrix can be divided into two parts.
              The first part are weights of the update gate and reset gate with
              shape :math:`(D \\times 2D)`, and the second part are weights for
              candidate hidden state with shape :math:`(D \\times D)`.
        bias_attr(ParamAttr): The parameter attribute for learnable the
            hidden-hidden bias.
        is_reverse(bool): Whether to compute reversed GRU, default
            :attr:`False`.
        gate_activation(str): The activation for update gate and reset gate.
            Choices = ["sigmoid", "tanh", "relu", "identity"], default "sigmoid".
        candidate_activation(str): The activation for candidate hidden state.
            Choices = ["sigmoid", "tanh", "relu", "identity"], default "tanh".
        h_0 (Variable): This is initial hidden state. If not set, default is
            zero. This is a tensor with shape (N x D), where N is the number of
            total time steps of input mini-batch feature and D is the hidden
            size.

    Returns:
        Variable: The hidden state of GRU. The shape is :math:`(T \\times D)`, \
            and sequence length is the same with the input.

    Examples:

        .. code-block:: python

            dict_dim, emb_dim = 128, 64
            data = fluid.layers.data(name='sequence', shape=[1],
                                     dtype='int32', lod_level=1)
            emb = fluid.layers.embedding(input=data, size=[dict_dim, emb_dim])
            hidden_dim = 512
            x = fluid.layers.fc(input=emb, size=hidden_dim * 3)
            hidden = fluid.layers.dynamic_gru(input=x, dim=hidden_dim)
    """

    helper = LayerHelper('gru', **locals())
    dtype = helper.input_dtype()

    weight = helper.create_parameter(
        attr=helper.param_attr, shape=[size, 3 * size], dtype=dtype)
    bias = helper.create_parameter(
        attr=helper.bias_attr, shape=[1, 3 * size], dtype=dtype, is_bias=True)
    batch_size = input.shape[0]
    inputs = {'Input': input, 'Weight': weight, 'Bias': bias}
    if h_0 != None:
        assert h_0.shape == (
            batch_size, size
        ), 'The shape of h0 should be(batch_size, %d)' % size
        inputs['H0'] = h_0

    hidden = helper.create_variable_for_type_inference(dtype)
    batch_gate = helper.create_variable_for_type_inference(dtype)
    batch_reset_hidden_prev = helper.create_variable_for_type_inference(dtype)
    batch_hidden = helper.create_variable_for_type_inference(dtype)

    helper.append_op(
        type='gru',
        inputs=inputs,
        outputs={
            'Hidden': hidden,
            'BatchGate': batch_gate,
            'BatchResetHiddenPrev': batch_reset_hidden_prev,
            'BatchHidden': batch_hidden
        },
        attrs={
            'is_reverse': is_reverse,
            'gate_activation': gate_activation,
            'activation': candidate_activation
        })
    return hidden


def gru_unit(input,
             hidden,
             size,
             param_attr=None,
             bias_attr=None,
             activation='tanh',
             gate_activation='sigmoid'):
    """
    GRU unit layer. The equation of a gru step is:

        .. math::
            u_t & = actGate(xu_{t} + W_u h_{t-1} + b_u)

            r_t & = actGate(xr_{t} + W_r h_{t-1} + b_r)

            m_t & = actNode(xm_t + W_c dot(r_t, h_{t-1}) + b_m)

            h_t & = dot((1-u_t), m_t) + dot(u_t, h_{t-1})

    The inputs of gru unit includes :math:`z_t`, :math:`h_{t-1}`. In terms
    of the equation above, the :math:`z_t` is split into 3 parts -
    :math:`xu_t`, :math:`xr_t` and :math:`xm_t`. This means that in order to
    implement a full GRU unit operator for an input, a fully
    connected layer has to be applied, such that :math:`z_t = W_{fc}x_t`.

    The terms :math:`u_t` and :math:`r_t` represent the update and reset gates
    of the GRU cell. Unlike LSTM, GRU has one lesser gate. However, there is
    an intermediate candidate hidden output, which is denoted by :math:`m_t`.
    This layer has three outputs :math:`h_t`, :math:`dot(r_t, h_{t-1})`
    and concatenation of :math:`u_t`, :math:`r_t` and :math:`m_t`.

    Args:
        input (Variable): The fc transformed input value of current step.
        hidden (Variable): The hidden value of lstm unit from previous step.
        size (integer): The input dimension value.
        param_attr (ParamAttr): The weight parameters for gru unit. Default: None
        bias_attr (ParamAttr): The bias parameters for gru unit. Default: None
        activation (string): The activation type for cell (actNode).
                             Default: 'tanh'
        gate_activation (string): The activation type for gates (actGate).
                                  Default: 'sigmoid'

    Returns:
        tuple: The hidden value, reset-hidden value and gate values.

    Examples:

        .. code-block:: python

             # assuming we have x_t_data and prev_hidden of size=10
             x_t = fluid.layers.fc(input=x_t_data, size=30)
             hidden_val, r_h_val, gate_val = fluid.layers.gru_unit(input=x_t,
                                                    hidden = prev_hidden)

    """
    activation_dict = dict(
        identity=0,
        sigmoid=1,
        tanh=2,
        relu=3, )
    activation = activation_dict[activation]
    gate_activation = activation_dict[gate_activation]

    helper = LayerHelper('gru_unit', **locals())
    dtype = helper.input_dtype()
    size = size // 3

    # create weight
    weight = helper.create_parameter(
        attr=helper.param_attr, shape=[size, 3 * size], dtype=dtype)

    gate = helper.create_variable_for_type_inference(dtype)
    reset_hidden_pre = helper.create_variable_for_type_inference(dtype)
    updated_hidden = helper.create_variable_for_type_inference(dtype)
    inputs = {'Input': input, 'HiddenPrev': hidden, 'Weight': weight}
    # create bias
    if helper.bias_attr:
        bias_size = [1, 3 * size]
        bias = helper.create_parameter(
            attr=helper.bias_attr, shape=bias_size, dtype=dtype, is_bias=True)
        inputs['Bias'] = bias

    helper.append_op(
        type='gru_unit',
        inputs=inputs,
        outputs={
            'Gate': gate,
            'ResetHiddenPrev': reset_hidden_pre,
            'Hidden': updated_hidden,
        },
        attrs={
            'activation': 2,  # tanh
            'gate_activation': 1,  # sigmoid
        })

    return updated_hidden, reset_hidden_pre, gate


@templatedoc()
def linear_chain_crf(input, label, param_attr=None):
    """
    Linear Chain CRF.

    ${comment}

    Args:
        input(${emission_type}): ${emission_comment}
        input(${transition_type}): ${transition_comment}
        label(${label_type}): ${label_comment}
        param_attr(ParamAttr): The attribute of the learnable parameter.

    Returns:
        output(${emission_exps_type}): ${emission_exps_comment} \n
        output(${transition_exps_type}): ${transition_exps_comment} \n
        output(${log_likelihood_type}): ${log_likelihood_comment}

    """
    helper = LayerHelper('linear_chain_crf', **locals())
    size = input.shape[1]
    transition = helper.create_parameter(
        attr=helper.param_attr,
        shape=[size + 2, size],
        dtype=helper.input_dtype())
    alpha = helper.create_variable_for_type_inference(
        dtype=helper.input_dtype())
    emission_exps = helper.create_variable_for_type_inference(
        dtype=helper.input_dtype())
    transition_exps = helper.create_variable_for_type_inference(
        dtype=helper.input_dtype())
    log_likelihood = helper.create_variable_for_type_inference(
        dtype=helper.input_dtype())
    helper.append_op(
        type='linear_chain_crf',
        inputs={"Emission": [input],
                "Transition": transition,
                "Label": label},
        outputs={
            "Alpha": [alpha],
            "EmissionExps": [emission_exps],
            "TransitionExps": transition_exps,
            "LogLikelihood": log_likelihood
        })

    return log_likelihood


@templatedoc()
def crf_decoding(input, param_attr, label=None):
    """
    ${comment}

    Args:
        input(${emission_type}): ${emission_comment}

        param_attr(ParamAttr): The parameter attribute for training.

        label(${label_type}): ${label_comment}

    Returns:
        Variable: ${viterbi_path_comment}

    Examples:
        .. code-block:: python

           crf_decode = layers.crf_decoding(
                input=hidden, param_attr=ParamAttr(name="crfw"))
    """
    helper = LayerHelper('crf_decoding', **locals())
    transition = helper.get_parameter(param_attr.name)
    viterbi_path = helper.create_variable_for_type_inference(
        dtype=helper.input_dtype())
    helper.append_op(
        type='crf_decoding',
        inputs={"Emission": [input],
                "Transition": transition,
                "Label": label},
        outputs={"ViterbiPath": [viterbi_path]})

    return viterbi_path


@templatedoc()
def cos_sim(X, Y):
    """
    ${comment}

    Args:
        X (Variable): ${x_comment}.
        Y (Variable): ${y_comment}.

    Returns:
        Variable: the output of cosine(X, Y).
    """
    helper = LayerHelper('cos_sim', **locals())
    out = helper.create_variable_for_type_inference(dtype=X.dtype)
    xnorm = helper.create_variable_for_type_inference(dtype=X.dtype)
    ynorm = helper.create_variable_for_type_inference(dtype=X.dtype)
    helper.append_op(
        type='cos_sim',
        inputs={'X': [X],
                'Y': [Y]},
        outputs={'Out': [out],
                 'XNorm': [xnorm],
                 'YNorm': [ynorm]})
    return out


def dropout(x,
            dropout_prob,
            is_test=False,
            seed=None,
            name=None,
            dropout_implementation="downgrade_in_infer"):
    """
    Computes dropout.

    Drop or keep each element of `x` independently. Dropout is a regularization
    technique for reducing overfitting by preventing neuron co-adaption during
    training. The dropout operator randomly sets (according to the given dropout
    probability) the outputs of some units to zero, while others are remain
    unchanged.

    Args:
        x (Variable): The input tensor variable.
        dropout_prob (float): Probability of setting units to zero.
        is_test (bool): A flag indicating whether it is in test phrase or not.
        seed (int): A Python integer used to create random seeds. If this
                    parameter is set to None, a random seed is used.
                    NOTE: If an integer seed is given, always the same output
                    units will be dropped. DO NOT use a fixed seed in training.
        name (str|None): A name for this layer(optional). If set None, the layer
                         will be named automatically.
        dropout_implementation(string): ['downgrade_in_infer'(defauld)|'upscale_in_train']
                                        1. downgrade_in_infer(default), downgrade the outcome at inference
                                           train: out = input * mask
                                           inference: out = input * dropout_prob
                                           (make is a tensor same shape with input, value is 0 or 1
                                            ratio of 0 is dropout_prob)
                                        2. upscale_in_train, upscale the outcome at training time
                                           train: out = input * mask / ( 1.0 - dropout_prob )
                                           inference: out = input
                                           (make is a tensor same shape with input, value is 0 or 1
                                            ratio of 0 is dropout_prob)
                                           dropout op can be removed from the program. 
                                           the program will be efficient
                                        


    Returns:
        Variable: A tensor variable is the shape with `x`.

    Examples:

        .. code-block:: python

            x = fluid.layers.data(name="data", shape=[32, 32], dtype="float32")
            droped = fluid.layers.dropout(x, dropout_prob=0.5)
    """

    helper = LayerHelper('dropout', **locals())
    out = helper.create_variable_for_type_inference(dtype=x.dtype)
    mask = helper.create_variable_for_type_inference(
        dtype=x.dtype, stop_gradient=True)

    if (seed is None or seed == 0) and helper.main_program.random_seed != 0:
        seed = helper.main_program.random_seed

    helper.append_op(
        type='dropout',
        inputs={'X': [x]},
        outputs={'Out': [out],
                 'Mask': [mask]},
        attrs={
            'dropout_prob': dropout_prob,
            'is_test': is_test,
            'fix_seed': seed is not None,
            'seed': seed if seed is not None else 0,
            'dropout_implementation': dropout_implementation,
        })
    return out


def cross_entropy(input, label, soft_label=False, ignore_index=-100):
    """
    **Cross Entropy Layer**

    This layer computes the cross entropy between `input` and `label`. It
    supports both standard cross-entropy and soft-label cross-entropy loss
    computation.

    1) One-hot cross-entropy:
        `soft_label = False`, `Label[i, 0]` indicates the class index for sample i:

        .. math::

            Y[i] = -\log(X[i, Label[i]])

    2) Soft-label cross-entropy:
        `soft_label = True`, `Label[i, j]` indicates the soft label of class j
        for sample i:

        .. math::

            Y[i] = \sum_j{-Label[i, j] * log(X[i, j])}

       Please make sure that in this case the summation of each row of `label`
       equals one.

    3) One-hot cross-entropy with vecterized `label`:
         As a special case of 2), when each row of 'label' has only one
         non-zero element which is equal to 1, soft-label cross-entropy degenerates
         to a one-hot cross-entropy with one-hot label representation.

    Args:
        input (Variable|list):  a 2-D tensor with shape [N x D], where N is the
                                batch size and D is the number of classes. This
                                input is a probability computed by the previous
                                operator, which is almost always the result of
                                a softmax operator.
        label (Variable|list): the ground truth which is a 2-D tensor. When
                               `soft_label` is set to `False`, `label` is a
                               tensor<int64> with shape [N x 1]. When
                               `soft_label` is set to `True`, `label` is a
                               tensor<float/double> with shape [N x D].
        soft_label (bool): a flag indicating whether to
                                           interpretate the given labels as soft
                                           labels. Default: `False`.
        ignore_index (int): Specifies a target value that is ignored and does
                            not contribute to the input gradient. Only valid
                            if soft_label is set to False. Default: -100

    Returns:
         A 2-D tensor with shape [N x 1], the cross entropy loss.

    Raises:
        `ValueError`: 1) the 1st dimension of `input` and `label` are not equal.
                      2) when `soft_label == True`, and the 2nd dimension of
                         `input` and `label` are not equal.
                      3) when `soft_label == False`, and the 2nd dimension of
                         `label` is not 1.

    Examples:
        .. code-block:: python

          predict = fluid.layers.fc(input=net, size=classdim, act='softmax')
          cost = fluid.layers.cross_entropy(input=predict, label=label)
    """
    helper = LayerHelper('cross_entropy', **locals())
    out = helper.create_variable_for_type_inference(dtype=input.dtype)
    helper.append_op(
        type='cross_entropy',
        inputs={'X': [input],
                'Label': [label]},
        outputs={'Y': [out]},
        attrs={"soft_label": soft_label,
               "ignore_index": ignore_index})
    return out


def square_error_cost(input, label):
    """
    **Square error cost layer**

    This layer accepts input predictions and target label and returns the
    squared error cost.

    For predictions, :math:`X`, and target labels, :math:`Y`, the equation is:

    .. math::

        Out = (X - Y)^2

    In the above equation:

        * :math:`X`: Input predictions, a tensor.
        * :math:`Y`: Input labels, a tensor.
        * :math:`Out`: Output value, same shape with :math:`X`.

    Args:
        input (Variable): Input tensor, has predictions.
        label (Variable): Label tensor, has target labels.

    Returns:
        Variable: The tensor variable storing the element-wise squared error \
                  difference of input and label.

    Examples:
        .. code-block:: python

          y = layers.data(name='y', shape=[1], dtype='float32')
          y_predict = layers.data(name='y_predict', shape=[1], dtype='float32')
          cost = layers.square_error_cost(input=y_predict, label=y)

    """
    helper = LayerHelper('square_error_cost', **locals())
    minus_out = helper.create_variable_for_type_inference(dtype=input.dtype)
    helper.append_op(
        type='elementwise_sub',
        inputs={'X': [input],
                'Y': [label]},
        outputs={'Out': [minus_out]})

    square_out = helper.create_variable_for_type_inference(dtype=input.dtype)
    helper.append_op(
        type='square', inputs={'X': [minus_out]},
        outputs={'Out': [square_out]})
    return square_out


@templatedoc()
def chunk_eval(input,
               label,
               chunk_scheme,
               num_chunk_types,
               excluded_chunk_types=None):
    """
    **Chunk Evaluator**

    This function computes and outputs the precision, recall and
    F1-score of chunk detection.

    For some basics of chunking, please refer to
    'Chunking with Support Vector Machines <https://aclanthology.info/pdf/N/N01/N01-1025.pdf>'.

    ChunkEvalOp computes the precision, recall, and F1-score of chunk detection,
    and supports IOB, IOE, IOBES and IO (also known as plain) tagging schemes.
    Here is a NER example of labeling for these tagging schemes:

    .. code-block:: python

       ====== ====== ======  =====  ==  ============   =====  ===== =====  ==  =========
              Li     Ming    works  at  Agricultural   Bank   of    China  in  Beijing.
       ====== ====== ======  =====  ==  ============   =====  ===== =====  ==  =========
       IO     I-PER  I-PER   O      O   I-ORG          I-ORG  I-ORG I-ORG  O   I-LOC
       IOB    B-PER  I-PER   O      O   B-ORG          I-ORG  I-ORG I-ORG  O   B-LOC
       IOE    I-PER  E-PER   O      O   I-ORG          I-ORG  I-ORG E-ORG  O   E-LOC
       IOBES  B-PER  E-PER   O      O   I-ORG          I-ORG  I-ORG E-ORG  O   S-LOC
       ====== ====== ======  =====  ==  ============   =====  ===== =====  ==  =========

    There are three chunk types(named entity types) including PER(person), ORG(organization)
    and LOC(LOCATION), and we can see that the labels have the form <tag type>-<chunk type>.

    Since the calculations actually use label ids rather than labels, extra attention
    should be paid when mapping labels to ids to make CheckEvalOp work. The key point
    is that the listed equations are satisfied by ids.

    .. code-block:: python

       tag_type = label % num_tag_type
       chunk_type = label / num_tag_type

    where `num_tag_type` is the num of tag types in the tagging scheme, `num_chunk_type`
    is the num of chunk types, and `tag_type` get its value from the following table.

    .. code-block:: python

       Scheme Begin Inside End   Single
        plain   0     -      -     -
        IOB     0     1      -     -
        IOE     -     0      1     -
        IOBES   0     1      2     3

    Still use NER as example, assuming the tagging scheme is IOB while chunk types are ORG,
    PER and LOC. To satisfy the above equations, the label map can be like this:

    .. code-block:: python

       B-ORG  0
       I-ORG  1
       B-PER  2
       I-PER  3
       B-LOC  4
       I-LOC  5
       O      6

    It's not hard to verify the equations noting that the num of chunk types
    is 3 and the num of tag types in IOB scheme is 2. For example, the label
    id of I-LOC is 5, the tag type id of I-LOC is 1, and the chunk type id of
    I-LOC is 2, which consistent with the results from the equations.

    Args:
        input (Variable): prediction output of the network.
        label (Variable): label of the test data set.
        chunk_scheme (str): ${chunk_scheme_comment}
        num_chunk_types (int): ${num_chunk_types_comment}
        excluded_chunk_types (list): ${excluded_chunk_types_comment}

    Returns:
        tuple: tuple containing: precision, recall, f1_score,
        num_infer_chunks, num_label_chunks,
        num_correct_chunks

    Examples:
        .. code-block:: python

            crf = fluid.layers.linear_chain_crf(
                input=hidden, label=label, param_attr=ParamAttr(name="crfw"))
            crf_decode = fluid.layers.crf_decoding(
                input=hidden, param_attr=ParamAttr(name="crfw"))
            fluid.layers.chunk_eval(
                input=crf_decode,
                label=label,
                chunk_scheme="IOB",
                num_chunk_types=(label_dict_len - 1) / 2)
    """
    helper = LayerHelper("chunk_eval", **locals())

    # prepare output
    precision = helper.create_variable_for_type_inference(dtype="float32")
    recall = helper.create_variable_for_type_inference(dtype="float32")
    f1_score = helper.create_variable_for_type_inference(dtype="float32")
    num_infer_chunks = helper.create_variable_for_type_inference(dtype="int64")
    num_label_chunks = helper.create_variable_for_type_inference(dtype="int64")
    num_correct_chunks = helper.create_variable_for_type_inference(
        dtype="int64")

    helper.append_op(
        type="chunk_eval",
        inputs={"Inference": [input],
                "Label": [label]},
        outputs={
            "Precision": [precision],
            "Recall": [recall],
            "F1-Score": [f1_score],
            "NumInferChunks": [num_infer_chunks],
            "NumLabelChunks": [num_label_chunks],
            "NumCorrectChunks": [num_correct_chunks]
        },
        attrs={
            "num_chunk_types": num_chunk_types,
            "chunk_scheme": chunk_scheme,
            "excluded_chunk_types": excluded_chunk_types or []
        })
    return (precision, recall, f1_score, num_infer_chunks, num_label_chunks,
            num_correct_chunks)


@templatedoc()
def sequence_conv(input,
                  num_filters,
                  filter_size=3,
                  filter_stride=1,
                  padding=None,
                  bias_attr=None,
                  param_attr=None,
                  act=None,
                  name=None):
    """
    This function creates the op for sequence_conv, using the inputs and
    other convolutional configurations for the filters and stride as given
    in the input parameters to the function.

    Args:
        input (Variable): ${x_comment}
        num_filters (int): number of filters.
        filter_size (int): the filter size (H and W).
        filter_stride (int): stride of the filter.
        padding (bool): if True, add paddings.
        bias_attr (ParamAttr|bool|None): The parameter attribute for the bias of sequence_conv.
            If it is set to False, no bias will be added to the output units.
            If it is set to None or one attribute of ParamAttr, sequence_conv
            will create ParamAttr as bias_attr. If the Initializer of the bias_attr
            is not set, the bias is initialized zero. Default: None.
        param_attr (ParamAttr|None): The parameter attribute for learnable parameters/weights
            of sequence_conv. If it is set to None or one attribute of ParamAttr, sequence_conv
            will create ParamAttr as param_attr. If the Initializer of the param_attr
            is not set, the parameter is initialized with Xavier. Default: None.
        act (str): Activation type, if it is set to None, activation is not appended.
            Default: None.
        name (str|None): A name for this layer(optional). If set None, the layer
            will be named automatically. Default: None.

    Returns:
        Variable: output of sequence_conv
    """

    helper = LayerHelper('sequence_conv', **locals())
    dtype = helper.input_dtype()
    filter_shape = [filter_size * input.shape[1], num_filters]
    filter_param = helper.create_parameter(
        attr=helper.param_attr, shape=filter_shape, dtype=dtype)
    pre_bias = helper.create_variable_for_type_inference(dtype)

    helper.append_op(
        type='sequence_conv',
        inputs={
            'X': [input],
            'Filter': [filter_param],
        },
        outputs={"Out": pre_bias},
        attrs={
            'contextStride': filter_stride,
            'contextStart': -int(filter_size // 2),
            'contextLength': filter_size
        })
    pre_act = helper.append_bias_op(pre_bias)
    return helper.append_activation(pre_act)


def sequence_softmax(input, use_cudnn=False, name=None):
    """
    This function computes the softmax activation among all time-steps for each
    sequence. The dimension of each time-step should be 1. Thus, the shape of
    input Tensor can be either :math:`[N, 1]` or :math:`[N]`, where :math:`N`
    is the sum of the length of all sequences.

    For i-th sequence in a mini-batch:

    .. math::

        Out(X[lod[i]:lod[i+1]], :) = \\frac{\exp(X[lod[i]:lod[i+1], :])}{\sum(\exp(X[lod[i]:lod[i+1], :]))}

    For example, for a mini-batch of 3 sequences with variable-length,
    each containing 2, 3, 2 time-steps, the lod of which is [0, 2, 5, 7],
    then softmax will be computed among :math:`X[0:2, :]`, :math:`X[2:5, :]`,
    :math:`X[5:7, :]`, and :math:`N` turns out to be 7.

    Args:
        input (Variable): The input variable which is a LoDTensor.
        use_cudnn (bool): Use cudnn kernel or not, it is valid only when the cudnn \
            library is installed. Default: False.
        name (str|None): A name for this layer(optional). If set None, the layer
            will be named automatically. Default: None.

    Returns:
        Variable: output of sequence_softmax

    Examples:

        .. code-block:: python

             x = fluid.layers.data(name='x', shape=[7, 1],
                              dtype='float32', lod_level=1)
             x_sequence_softmax = fluid.layers.sequence_softmax(input=x)
    """
    helper = LayerHelper('sequence_softmax', **locals())
    dtype = helper.input_dtype()
    softmax_out = helper.create_variable_for_type_inference(dtype)
    helper.append_op(
        type="sequence_softmax",
        inputs={"X": input},
        outputs={"Out": softmax_out},
        attrs={"use_cudnn": use_cudnn})
    return softmax_out


def softmax(input, use_cudnn=True, name=None):
    """
    The input of the softmax operator is a tensor of any rank. The output tensor
    has the same shape as the input.

    The input tensor will first be logically flattened to a 2-D matrix. The matrix's
    second dimension(row length) is as same as the last dimension of the input
    tensor, and the first dimension(column length) is the product of all other
    dimensions of the input tensor. For each row of the matrix, the softmax operator
    squashes the K-dimensional(K is the width of the matrix, which is also the size
    of the input tensor's last dimension) vector of arbitrary real values to a
    K-dimensional vector of real values in the range [0, 1] that add up to 1.

    It computes the exponential of the given dimension and the sum of exponential
    values of all the other dimensions in the K-dimensional vector input.
    Then the ratio of the exponential of the given dimension and the sum of
    exponential values of all the other dimensions is the output of the softmax
    operator.

    For each row :math:`i` and each column :math:`j` in the matrix, we have:

    .. math::

        Out[i, j] = \\frac{\exp(X[i, j])}{\sum_j(exp(X[i, j])}

    Args:
        input (Variable): The input variable.
        use_cudnn (bool): Use cudnn kernel or not, it is valid only when the cudnn \
            library is installed.
        name (str|None): A name for this layer(optional). If set None, the layer
            will be named automatically. Default: None.

    Returns:
        Variable: output of softmax

    Examples:

        .. code-block:: python

             fc = fluid.layers.fc(input=x, size=10)
             softmax = fluid.layers.softmax(input=fc)

    """
    helper = LayerHelper('softmax', **locals())
    dtype = helper.input_dtype()
    softmax_out = helper.create_variable_for_type_inference(dtype)
    helper.append_op(
        type="softmax",
        inputs={"X": input},
        outputs={"Out": softmax_out},
        attrs={"use_cudnn": use_cudnn})
    return softmax_out


def conv2d(input,
           num_filters,
           filter_size,
           stride=1,
           padding=0,
           dilation=1,
           groups=None,
           param_attr=None,
           bias_attr=None,
           use_cudnn=True,
           act=None,
           name=None):
    """
    The convolution2D layer calculates the output based on the input, filter
    and strides, paddings, dilations, groups parameters. Input and
    Output are in NCHW format, where N is batch size, C is the number of
    channels, H is the height of the feature, and W is the width of the feature.
    Filter is in MCHW format, where M is the number of output image channels,
    C is the number of input image channels, H is the height of the filter,
    and W is the width of the filter. If the groups is greater than 1,
    C will equal the number of input image channels divided by the groups.
    Please refer to UFLDL's `convolution
    <http://ufldl.stanford.edu/tutorial/supervised/FeatureExtractionUsingConvolution/>`_
    for more detials.
    If bias attribution and activation type are provided, bias is added to the
    output of the convolution, and the corresponding activation function is
    applied to the final result.

    For each input :math:`X`, the equation is:

    .. math::

        Out = \sigma (W \\ast X + b)

    Where:

    * :math:`X`: Input value, a tensor with NCHW format.
    * :math:`W`: Filter value, a tensor with MCHW format.
    * :math:`\\ast`: Convolution operation.
    * :math:`b`: Bias value, a 2-D tensor with shape [M, 1].
    * :math:`\\sigma`: Activation function.
    * :math:`Out`: Output value, the shape of :math:`Out` and :math:`X` may be different.

    Example:

        - Input:

          Input shape: :math:`(N, C_{in}, H_{in}, W_{in})`

          Filter shape: :math:`(C_{out}, C_{in}, H_f, W_f)`

        - Output:

          Output shape: :math:`(N, C_{out}, H_{out}, W_{out})`

        Where

        .. math::

            H_{out}&= \\frac{(H_{in} + 2 * paddings[0] - (dilations[0] * (H_f - 1) + 1))}{strides[0]} + 1 \\\\
            W_{out}&= \\frac{(W_{in} + 2 * paddings[1] - (dilations[1] * (W_f - 1) + 1))}{strides[1]} + 1

    Args:
        input (Variable): The input image with [N, C, H, W] format.
        num_filters(int): The number of filter. It is as same as the output
            image channel.
        filter_size (int|tuple|None): The filter size. If filter_size is a tuple,
            it must contain two integers, (filter_size_H, filter_size_W).
            Otherwise, the filter will be a square.
        stride (int|tuple): The stride size. If stride is a tuple, it must
            contain two integers, (stride_H, stride_W). Otherwise, the
            stride_H = stride_W = stride. Default: stride = 1.
        padding (int|tuple): The padding size. If padding is a tuple, it must
            contain two integers, (padding_H, padding_W). Otherwise, the
            padding_H = padding_W = padding. Default: padding = 0.
        dilation (int|tuple): The dilation size. If dilation is a tuple, it must
            contain two integers, (dilation_H, dilation_W). Otherwise, the
            dilation_H = dilation_W = dilation. Default: dilation = 1.
        groups (int): The groups number of the Conv2d Layer. According to grouped
            convolution in Alex Krizhevsky's Deep CNN paper: when group=2,
            the first half of the filters is only connected to the first half
            of the input channels, while the second half of the filters is only
            connected to the second half of the input channels. Default: groups=1.
        param_attr (ParamAttr|None): The parameter attribute for learnable parameters/weights
            of conv2d. If it is set to None or one attribute of ParamAttr, conv2d
            will create ParamAttr as param_attr. If the Initializer of the param_attr
            is not set, the parameter is initialized with :math:`Normal(0.0, std)`,
             and the :math:`std` is :math:`(\\frac{2.0 }{filter\_elem\_num})^{0.5}`. Default: None.
        bias_attr (ParamAttr|bool|None): The parameter attribute for the bias of conv2d.
            If it is set to False, no bias will be added to the output units.
            If it is set to None or one attribute of ParamAttr, conv2d
            will create ParamAttr as bias_attr. If the Initializer of the bias_attr
            is not set, the bias is initialized zero. Default: None.
        use_cudnn (bool): Use cudnn kernel or not, it is valid only when the cudnn
            library is installed. Default: True
        act (str): Activation type, if it is set to None, activation is not appended.
            Default: None
        name (str|None): A name for this layer(optional). If set None, the layer
            will be named automatically. Default: None

    Returns:
        Variable: The tensor variable storing the convolution and \
                  non-linearity activation result.

    Raises:
        ValueError: If the shapes of input, filter_size, stride, padding and
                    groups mismatch.

    Examples:
        .. code-block:: python

          data = fluid.layers.data(name='data', shape=[3, 32, 32], dtype='float32')
          conv2d = fluid.layers.conv2d(input=data, num_filters=2, filter_size=3, act="relu")
    """

    num_channels = input.shape[1]
    assert param_attr is not False, "param_attr should not be False here."
    l_type = 'conv2d'
    if (num_channels == groups and num_filters % num_channels == 0 and
            not use_cudnn):
        l_type = 'depthwise_conv2d'

    helper = LayerHelper(l_type, **locals())
    dtype = helper.input_dtype()

    if groups is None:
        num_filter_channels = num_channels
    else:
        if num_channels % groups != 0:
            raise ValueError("num_channels must be divisible by groups.")
        num_filter_channels = num_channels // groups

    filter_size = utils.convert_to_list(filter_size, 2, 'filter_size')
    stride = utils.convert_to_list(stride, 2, 'stride')
    padding = utils.convert_to_list(padding, 2, 'padding')
    dilation = utils.convert_to_list(dilation, 2, 'dilation')

    if not isinstance(use_cudnn, bool):
        raise ValueError("use_cudnn should be True or False")

    input_shape = input.shape
    filter_shape = [num_filters, int(num_filter_channels)] + filter_size

    def _get_default_param_initializer():
        filter_elem_num = filter_size[0] * filter_size[1] * num_channels
        std = (2.0 / filter_elem_num)**0.5
        return Normal(0.0, std, 0)

    filter_param = helper.create_parameter(
        attr=helper.param_attr,
        shape=filter_shape,
        dtype=dtype,
        default_initializer=_get_default_param_initializer())

    pre_bias = helper.create_variable_for_type_inference(dtype)

    helper.append_op(
        type=l_type,
        inputs={
            'Input': input,
            'Filter': filter_param,
        },
        outputs={"Output": pre_bias},
        attrs={
            'strides': stride,
            'paddings': padding,
            'dilations': dilation,
            'groups': groups,
            'use_cudnn': use_cudnn,
            'use_mkldnn': False
        })

    pre_act = helper.append_bias_op(pre_bias, dim_start=1, dim_end=2)

    return helper.append_activation(pre_act)


def conv3d(input,
           num_filters,
           filter_size,
           stride=1,
           padding=0,
           dilation=1,
           groups=None,
           param_attr=None,
           bias_attr=None,
           use_cudnn=True,
           act=None,
           name=None):
    """
    **Convlution3D Layer**

    The convolution3D layer calculates the output based on the input, filter
    and strides, paddings, dilations, groups parameters. Input(Input) and
    Output(Output) are in NCDHW format. Where N is batch size C is the number of
    channels, D is the depth of the feature, H is the height of the feature,
    and W is the width of the feature. Convlution3D is similar with Convlution2D
    but adds one dimension(depth). If bias attribution and activation type are
    provided, bias is added to the output of the convolution, and the
    corresponding activation function is applied to the final result.

    For each input :math:`X`, the equation is:

    .. math::

        Out = \sigma (W \\ast X + b)

    In the above equation:

    * :math:`X`: Input value, a tensor with NCDHW format.
    * :math:`W`: Filter value, a tensor with MCDHW format.
    * :math:`\\ast`: Convolution operation.
    * :math:`b`: Bias value, a 2-D tensor with shape [M, 1].
    * :math:`\\sigma`: Activation function.
    * :math:`Out`: Output value, the shape of :math:`Out` and :math:`X` may be different.

    Example:

        - Input:

          Input shape: :math:`(N, C_{in}, D_{in}, H_{in}, W_{in})`

          Filter shape: :math:`(C_{out}, C_{in}, D_f, H_f, W_f)`

        - Output:
          Output shape: :math:`(N, C_{out}, D_{out}, H_{out}, W_{out})`

        Where

        .. math::

            D_{out}&= \\frac{(D_{in} + 2 * paddings[0] - (dilations[0] * (D_f - 1) + 1))}{strides[0]} + 1 \\\\
            H_{out}&= \\frac{(H_{in} + 2 * paddings[1] - (dilations[1] * (H_f - 1) + 1))}{strides[1]} + 1 \\\\
            W_{out}&= \\frac{(W_{in} + 2 * paddings[2] - (dilations[2] * (W_f - 1) + 1))}{strides[2]} + 1

    Args:
        input (Variable): The input image with [N, C, D, H, W] format.
            num_filters(int): The number of filter. It is as same as the output
            image channel.
        filter_size (int|tuple|None): The filter size. If filter_size is a tuple,
            it must contain three integers, (filter_size_D, filter_size_H, filter_size_W).
            Otherwise, the filter will be a square.
        stride (int|tuple): The stride size. If stride is a tuple, it must
            contain three integers, (stride_D, stride_H, stride_W). Otherwise, the
            stride_D = stride_H = stride_W = stride. Default: stride = 1.
        padding (int|tuple): The padding size. If padding is a tuple, it must
            contain three integers, (padding_D, padding_H, padding_W). Otherwise, the
            padding_D = padding_H = padding_W = padding. Default: padding = 0.
        dilation (int|tuple): The dilation size. If dilation is a tuple, it must
            contain three integers, (dilation_D, dilation_H, dilation_W). Otherwise, the
            dilation_D = dilation_H = dilation_W = dilation. Default: dilation = 1.
        groups (int): The groups number of the Conv3d Layer. According to grouped
            convolution in Alex Krizhevsky's Deep CNN paper: when group=2,
            the first half of the filters is only connected to the first half
            of the input channels, while the second half of the filters is only
            connected to the second half of the input channels. Default: groups=1
        param_attr (ParamAttr|None): The parameter attribute for learnable parameters/weights
            of conv3d. If it is set to None or one attribute of ParamAttr, conv3d
            will create ParamAttr as param_attr. If it is set to None, the parameter
            is initialized with :math:`Normal(0.0, std)`, and the :math:`std` is
            :math:`(\\frac{2.0 }{filter\_elem\_num})^{0.5}`. Default: None.
        bias_attr (ParamAttr|bool|None): The parameter attribute for the bias of conv3d.
            If it is set to False, no bias will be added to the output units.
            If it is set to None or one attribute of ParamAttr, conv3d
            will create ParamAttr as bias_attr. If the Initializer of the bias_attr
            is not set, the bias is initialized zero. Default: None.
        use_cudnn (bool): Use cudnn kernel or not, it is valid only when the cudnn
            library is installed. Default: True
        act (str): Activation type, if it is set to None, activation is not appended.
            Default: None.
        name (str|None): A name for this layer(optional). If set None, the layer
            will be named automatically. Default: None.

    Returns:
        Variable: The tensor variable storing the convolution and \
                  non-linearity activation result.

    Raises:
        ValueError: If the shapes of input, filter_size, stride, padding and
                    groups mismatch.

    Examples:
        .. code-block:: python

          data = fluid.layers.data(name='data', shape=[3, 12, 32, 32], dtype='float32')
          conv3d = fluid.layers.conv3d(input=data, num_filters=2, filter_size=3, act="relu")
    """

    l_type = 'conv3d'
    assert param_attr is not False, "param_attr should not be False here."
    helper = LayerHelper(l_type, **locals())
    dtype = helper.input_dtype()

    num_channels = input.shape[1]

    if groups is None:
        num_filter_channels = num_channels
    else:
        if num_channels % groups != 0:
            raise ValueError("num_channels must be divisible by groups.")
        num_filter_channels = num_channels // groups

    filter_size = utils.convert_to_list(filter_size, 3, 'filter_size')
    stride = utils.convert_to_list(stride, 3, 'stride')
    padding = utils.convert_to_list(padding, 3, 'padding')
    dilation = utils.convert_to_list(dilation, 3, 'dilation')

    if not isinstance(use_cudnn, bool):
        raise ValueError("use_cudnn should be True or False")

    input_shape = input.shape
    filter_shape = [num_filters, num_filter_channels] + filter_size

    def _get_default_param_initializer():
        filter_elem_num = filter_size[0] * filter_size[1] * filter_size[
            2] * num_channels
        std = (2.0 / filter_elem_num)**0.5
        return Normal(0.0, std, 0)

    filter_param = helper.create_parameter(
        attr=helper.param_attr,
        shape=filter_shape,
        dtype=dtype,
        default_initializer=_get_default_param_initializer())

    pre_bias = helper.create_variable_for_type_inference(dtype)

    helper.append_op(
        type=l_type,
        inputs={
            'Input': input,
            'Filter': filter_param,
        },
        outputs={"Output": pre_bias},
        attrs={
            'strides': stride,
            'paddings': padding,
            'dilations': dilation,
            'groups': groups,
            'use_cudnn': use_cudnn,
            'use_mkldnn': False
        })

    pre_act = helper.append_bias_op(pre_bias, dim_start=1, dim_end=2)

    return helper.append_activation(pre_act)


def sequence_pool(input, pool_type):
    """
    This function add the operator for sequence pooling.
    It pools features of all time-steps of each instance, and is applied
    on top of the input using pool_type mentioned in the parameters.

    It supports four pool_type:

    - average: :math:`Out[i] = \\frac{\sum_i X_i}{N}`
    - sum:     :math:`Out[i] = \sum_jX_{ij}`
    - sqrt:    :math:`Out[i] = \\frac{\sum_jX_{ij}}{\sqrt{len(X_i)}}`
    - max:     :math:`Out[i] = max(X_i)`

    .. code-block:: text

       x is a 1-level LoDTensor:
         x.lod = [[2, 3, 2]]
         x.data = [1, 3, 2, 4, 6, 5, 1]
         x.dims = [7, 1]

       then output is a Tensor:
         out.dim = [3, 1]
         with condition len(x.lod[-1]) == out.dims[0]

       for different pool_type:
         average: out.data = [2, 4, 3], where 2=(1+3)/2, 4=(2+4+6)/3, 3=(5+1)/2
         sum    : out.data = [4, 12, 6], where 4=1+3, 12=2+4+6, 6=5+1
         sqrt   : out.data = [2.82, 6.93, 4.24], where 2.82=(1+3)/sqrt(2),
                    6.93=(2+4+6)/sqrt(3), 4.24=(5+1)/sqrt(2)
         max    : out.data = [3, 6, 5], where 3=max(1,3), 6=max(2,4,6), 5=max(5,1)
         last   : out.data = [3, 6, 1], where 3=last(1,3), 6=last(2,4,6), 1=last(5,1)
         first  : out.data = [1, 2, 5], where 1=first(1,3), 2=first(2,4,6), 5=first(5,1)

    Args:
        input(variable): The input variable which is a LoDTensor.
        pool_type (string): The pooling type of sequence_pool.
            It supports average, sum, sqrt and max.

    Returns:
        The sequence pooling variable which is a Tensor.

    Examples:

        .. code-block:: python

             x = fluid.layers.data(name='x', shape=[7, 1],
                              dtype='float32', lod_level=1)
             avg_x = fluid.layers.sequence_pool(input=x, pool_type='average')
             sum_x = fluid.layers.sequence_pool(input=x, pool_type='sum')
             sqrt_x = fluid.layers.sequence_pool(input=x, pool_type='sqrt')
             max_x = fluid.layers.sequence_pool(input=x, pool_type='max')
             last_x = fluid.layers.sequence_pool(input=x, pool_type='last')
             first_x = fluid.layers.sequence_pool(input=x, pool_type='first')
    """
    helper = LayerHelper('sequence_pool', **locals())
    dtype = helper.input_dtype()
    pool_out = helper.create_variable_for_type_inference(dtype)
    max_index = helper.create_variable_for_type_inference(dtype)

    helper.append_op(
        type="sequence_pool",
        inputs={"X": input},
        outputs={"Out": pool_out,
                 "MaxIndex": max_index},
        attrs={"pooltype": pool_type.upper()})

    # when pool_type is max, variable max_index is initialized,
    # so we stop the gradient explicitly here
    if pool_type == 'max':
        max_index.stop_gradient = True

    return pool_out


@templatedoc()
def sequence_concat(input, name=None):
    """
    ${comment}

    Args:
        input(list): List of Variables to be concatenated.
        name(str|None): A name for this layer(optional). If set None, the layer
                       will be named automatically.

    Returns:
        Variable: Output variable of the concatenation.

    Examples:
        .. code-block:: python

           out = fluid.layers.sequence_concat(input=[seq1, seq2, seq3])
    """
    helper = LayerHelper('sequence_concat', **locals())
    out = helper.create_variable_for_type_inference(dtype=helper.input_dtype())
    helper.append_op(
        type='sequence_concat', inputs={'X': input}, outputs={'Out': [out]})
    return out


def sequence_first_step(input):
    """
    This function gets the first step of sequence.

    .. code-block:: text

       x is a 1-level LoDTensor:
         x.lod = [[2, 3, 2]]
         x.data = [1, 3, 2, 4, 6, 5, 1]
         x.dims = [7, 1]

       then output is a Tensor:
         out.dim = [3, 1]
         with condition len(x.lod[-1]) == out.dims[0]
         out.data = [1, 2, 5], where 1=first(1,3), 2=first(2,4,6), 5=first(5,1)

    Args:
        input(variable): The input variable which is a LoDTensor.

    Returns:
        The sequence's first step variable which is a Tensor.

    Examples:

        .. code-block:: python

             x = fluid.layers.data(name='x', shape=[7, 1],
                              dtype='float32', lod_level=1)
             x_first_step = fluid.layers.sequence_first_step(input=x)
    """
    return sequence_pool(input=input, pool_type="first")


def sequence_last_step(input):
    """
    This function gets the last step of sequence.

    .. code-block:: text

       x is a 1-level LoDTensor:
         x.lod = [[2, 3, 2]]
         x.data = [1, 3, 2, 4, 6, 5, 1]
         x.dims = [7, 1]

       then output is a Tensor:
         out.dim = [3, 1]
         with condition len(x.lod[-1]) == out.dims[0]
         out.data = [3, 6, 1], where 3=last(1,3), 6=last(2,4,6), 1=last(5,1)

    Args:
        input(variable): The input variable which is a LoDTensor.

    Returns:
        The sequence's last step variable which is a Tensor.

    Examples:

        .. code-block:: python

             x = fluid.layers.data(name='x', shape=[7, 1],
                              dtype='float32', lod_level=1)
             x_last_step = fluid.layers.sequence_last_step(input=x)
    """
    return sequence_pool(input=input, pool_type="last")


def sequence_slice(input, offset, length, name=None):
    """
    **Sequence Slice Layer**

    The layer crops a subsequence from given sequence with given start
    offset and subsequence length.

    It only supports sequence data (LoDTensor with lod_level equal to 1).

    .. code-block:: text

	- Case:

            Given the input Variable **input**:

                input.data = [[a1, a2], [b1, b2], [c1, c2], [d1, d2], [e1, e2]],
                input.lod = [[3, 2]],
                input.dims = (5, 2),

            with offset.data = [[0], [1]] and length.data = [[2], [1]],

            the output Variable will be

                out.data = [[a1, a2], [b1, b2], [e1, e2]],
                out.lod = [[2, 1]],
                out.dims = (3, 2).

    NOTE: The first dimension size of **input**, **offset** and **length**
          should be equal. The **offset** should start from 0.

    Args:
        input(Variable): The input Variable which consists of the complete
                         sequences.
        offset(Variable): The offset to slice each sequence.
        length(Variable): The length of each subsequence.
        name(str|None): A name for this layer(optional). If set None, the
                        layer will be named automatically.

    Returns:
        Variable: The output subsequences.

    Examples:

        .. code-block:: python

             import numpy as np
             seqs = fluid.layers.data(name='x', shape=[10, 5],
                              dtype='float32', lod_level=1)
             offset = fluid.layers.assign(input=np.array([[0, 1]]).astype("int32"))
             length = fluid.layers.assign(input=np.array([[2, 1]]).astype("int32"))
             subseqs = fluid.layers.sequence_slice(input=seqs, offset=offset,
                                                   length=length)
    """
    helper = LayerHelper("sequence_slice", **locals())
    dtype = helper.input_dtype()
    out = helper.create_variable_for_type_inference(dtype)

    offset.stop_gradient = True
    length.stop_gradient = True

    helper.append_op(
        type="sequence_slice",
        inputs={"X": input,
                "Offset": offset,
                "Length": length},
        outputs={"Out": out})

    return out


@templatedoc()
def pool2d(input,
           pool_size=-1,
           pool_type="max",
           pool_stride=1,
           pool_padding=0,
           global_pooling=False,
           use_cudnn=True,
           ceil_mode=False,
           name=None):
    """
    ${comment}

    Args:
        input (Variable): The input tensor of pooling operator. The format of
                          input tensor is NCHW, where N is batch size, C is
                          the number of channels, H is the height of the
                          feature, and W is the width of the feature.
        pool_size (int): The side length of pooling windows. All pooling
                         windows are squares with pool_size on a side.
        pool_type: ${pooling_type_comment}
        pool_stride (int): stride of the pooling layer.
        pool_padding (int): padding size.
        global_pooling: ${global_pooling_comment}
        use_cudnn: ${use_cudnn_comment}
        ceil_mode: ${ceil_mode_comment}
        name (str|None): A name for this layer(optional). If set None, the
                        layer will be named automatically.

    Returns:
        Variable: The pooling result.

    Raises:
        ValueError: If 'pool_type' is not "max" nor "avg"
        ValueError: If 'global_pooling' is False and 'pool_size' is -1
        ValueError: If 'use_cudnn' is not a bool value.

    Examples:

        .. code-block:: python

          data = fluid.layers.data(
              name='data', shape=[3, 32, 32], dtype='float32')
          conv2d = fluid.layers.pool2d(
                            input=data,
                            pool_size=2,
                            pool_type='max',
                            pool_stride=1,
                            global_pooling=False)
    """
    if pool_type not in ["max", "avg"]:
        raise ValueError(
            "Unknown pool_type: '%s'. It can only be 'max' or 'avg'.",
            str(pool_type))

    if global_pooling is False and pool_size == -1:
        raise ValueError(
            "When the global_pooling is False, pool_size must be passed "
            "and be a valid value. Received pool_size: " + str(pool_size))

    pool_size = utils.convert_to_list(pool_size, 2, 'pool_size')
    pool_padding = utils.convert_to_list(pool_padding, 2, 'pool_padding')
    pool_stride = utils.convert_to_list(pool_stride, 2, 'pool_stride')

    if not isinstance(use_cudnn, bool):
        raise ValueError("use_cudnn should be True or False")

    l_type = 'pool2d'

    helper = LayerHelper(l_type, **locals())
    dtype = helper.input_dtype()
    pool_out = helper.create_variable_for_type_inference(dtype)

    helper.append_op(
        type=l_type,
        inputs={"X": input},
        outputs={"Out": pool_out},
        attrs={
            "pooling_type": pool_type,
            "ksize": pool_size,
            "global_pooling": global_pooling,
            "strides": pool_stride,
            "paddings": pool_padding,
            "use_cudnn": use_cudnn,
            "ceil_mode": ceil_mode,
            "use_mkldnn": False
        })

    return pool_out


def pool3d(input,
           pool_size=-1,
           pool_type="max",
           pool_stride=1,
           pool_padding=0,
           global_pooling=False,
           use_cudnn=True,
           ceil_mode=False,
           name=None):
    """
    This function adds the operator for pooling in 3-dimensions, using the
    pooling configurations mentioned in input parameters.

    Args:
        input (Variable): ${input_comment}
        pool_size (int): ${ksize_comment}
        pool_type (str): ${pooling_type_comment}
        pool_stride (int): stride of the pooling layer.
        pool_padding (int): padding size.
        global_pooling (bool): ${global_pooling_comment}
        use_cudnn (bool): ${use_cudnn_comment}
        ceil_mode (bool): ${ceil_mode_comment}
        name (str): A name for this layer(optional). If set None, the layer
            will be named automatically.

    Returns:
        Variable: output of pool3d layer.
    """
    if pool_type not in ["max", "avg"]:
        raise ValueError(
            "Unknown pool_type: '%s'. It can only be 'max' or 'avg'.",
            str(pool_type))

    if global_pooling is False and pool_size == -1:
        raise ValueError(
            "When the global_pooling is False, pool_size must be passed "
            "and be a valid value. Received pool_size: " + str(pool_size))

    pool_size = utils.convert_to_list(pool_size, 3, 'pool_size')
    pool_padding = utils.convert_to_list(pool_padding, 3, 'pool_padding')
    pool_stride = utils.convert_to_list(pool_stride, 3, 'pool_stride')

    if not isinstance(use_cudnn, bool):
        raise ValueError("use_cudnn should be True or False")

    l_type = "pool3d"
    helper = LayerHelper(l_type, **locals())
    dtype = helper.input_dtype()
    pool_out = helper.create_variable_for_type_inference(dtype)

    helper.append_op(
        type=l_type,
        inputs={"X": input},
        outputs={"Out": pool_out},
        attrs={
            "pooling_type": pool_type,
            "ksize": pool_size,
            "global_pooling": global_pooling,
            "strides": pool_stride,
            "paddings": pool_padding,
            "use_cudnn": use_cudnn,
            "ceil_mode": ceil_mode,
            "use_mkldnn": False
        })

    return pool_out


def batch_norm(input,
               act=None,
               is_test=False,
               momentum=0.9,
               epsilon=1e-05,
               param_attr=None,
               bias_attr=None,
               data_layout='NCHW',
               in_place=False,
               name=None,
               moving_mean_name=None,
               moving_variance_name=None,
               do_model_average_for_mean_and_var=False,
               fuse_with_relu=False):
    """
    **Batch Normalization Layer**

    Can be used as a normalizer function for conv2d and fully_connected operations.
    The required data format for this layer is one of the following:

    1. NHWC `[batch, in_height, in_width, in_channels]`

    2. NCHW `[batch, in_channels, in_height, in_width]`

    Refer to `Batch Normalization: Accelerating Deep Network Training by Reducing
    Internal Covariate Shift <https://arxiv.org/pdf/1502.03167.pdf>`_
    for more details.

    :math:`input` is the input features over a mini-batch.

    ..  math::

        \\mu_{\\beta} &\\gets \\frac{1}{m} \\sum_{i=1}^{m} x_i \\qquad &//\\
        \ mini-batch\ mean \\\\
        \\sigma_{\\beta}^{2} &\\gets \\frac{1}{m} \\sum_{i=1}^{m}(x_i - \\
        \\mu_{\\beta})^2 \\qquad &//\ mini-batch\ variance \\\\
        \\hat{x_i} &\\gets \\frac{x_i - \\mu_\\beta} {\\sqrt{\\
        \\sigma_{\\beta}^{2} + \\epsilon}} \\qquad &//\ normalize \\\\
        y_i &\\gets \\gamma \\hat{x_i} + \\beta \\qquad &//\ scale\ and\ shift

    Args:
        input(variable): The input variable which is a LoDTensor.
        act(string, Default None): Activation type, linear|relu|prelu|...
        is_test(bool, Default False): Used for training or training.
        momentum(float, Default 0.9):
        epsilon(float, Default 1e-05):
        param_attr(ParamAttr|None): The parameter attribute for Parameter `scale`
             of batch_norm. If it is set to None or one attribute of ParamAttr, batch_norm
             will create ParamAttr as param_attr. If the Initializer of the param_attr
             is not set, the parameter is initialized with Xavier. Default: None.
        bias_attr(ParamAttr|None): The parameter attribute for the bias of batch_norm.
             If it is set to None or one attribute of ParamAttr, batch_norm
             will create ParamAttr as bias_attr. If the Initializer of the bias_attr
             is not set, the bias is initialized zero. Default: None.
        data_layout(string, default NCHW): NCHW|NHWC
        in_place(bool, Default False): Make the input and output of batch norm reuse memory.
        name(string, Default None): A name for this layer(optional). If set None, the layer
            will be named automatically.
        moving_mean_name(string, Default None): The name of moving_mean which store the global Mean.
        moving_variance_name(string, Default None): The name of the moving_variance which store the global Variance.
        do_model_average_for_mean_and_var(bool, Default False): Do model average for mean and variance or not.
        fuse_with_relu (bool): if True, this OP performs relu after batch norm.

    Returns:
        Variable: A tensor variable which is the result after applying batch normalization on the input.

    Examples:

        .. code-block:: python

            hidden1 = fluid.layers.fc(input=x, size=200, param_attr='fc1.w')
            hidden2 = fluid.layers.batch_norm(input=hidden1)
    """
    assert bias_attr is not False, "bias_attr should not be False in batch_norm."
    helper = LayerHelper('batch_norm', **locals())
    dtype = helper.input_dtype()

    input_shape = input.shape
    if data_layout == 'NCHW':
        channel_num = input_shape[1]
    else:
        if data_layout == 'NHWC':
            channel_num = input_shape[-1]
        else:
            raise ValueError("unsupported data layout:" + data_layout)

    param_shape = [channel_num]

    # create parameter
    scale = helper.create_parameter(
        attr=helper.param_attr,
        shape=param_shape,
        dtype=dtype,
        default_initializer=Constant(1.0))

    bias = helper.create_parameter(
        attr=helper.bias_attr, shape=param_shape, dtype=dtype, is_bias=True)

    mean = helper.create_parameter(
        attr=ParamAttr(
            name=moving_mean_name,
            initializer=Constant(0.0),
            trainable=False,
            do_model_average=do_model_average_for_mean_and_var),
        shape=param_shape,
        dtype=input.dtype)
    mean.stop_gradient = True

    variance = helper.create_parameter(
        attr=ParamAttr(
            name=moving_variance_name,
            initializer=Constant(1.0),
            trainable=False,
            do_model_average=do_model_average_for_mean_and_var),
        shape=param_shape,
        dtype=input.dtype)
    variance.stop_gradient = True

    # create output
    # mean and mean_out share the same memory
    mean_out = mean
    # variance and variance out share the same memory
    variance_out = variance
    saved_mean = helper.create_variable_for_type_inference(
        dtype=dtype, stop_gradient=True)
    saved_variance = helper.create_variable_for_type_inference(
        dtype=dtype, stop_gradient=True)

    batch_norm_out = input if in_place else helper.create_variable_for_type_inference(
        dtype)

    helper.append_op(
        type="batch_norm",
        inputs={
            "X": input,
            "Scale": scale,
            "Bias": bias,
            "Mean": mean,
            "Variance": variance
        },
        outputs={
            "Y": batch_norm_out,
            "MeanOut": mean_out,
            "VarianceOut": variance_out,
            "SavedMean": saved_mean,
            "SavedVariance": saved_variance
        },
        attrs={
            "momentum": momentum,
            "epsilon": epsilon,
            "is_test": is_test,
            "use_mkldnn": False,
            "fuse_with_relu": fuse_with_relu
        })

    return helper.append_activation(batch_norm_out)


@templatedoc()
def layer_norm(input,
               scale=True,
               shift=True,
               begin_norm_axis=1,
               epsilon=1e-05,
               param_attr=None,
               bias_attr=None,
               act=None,
               name=None):
    """
    ${comment}

    The formula is as follows:

    ..  math::

        \\mu & = \\frac{1}{H}\\sum_{i=1}^{H} a_i

        \\sigma & = \\sqrt{\\frac{1}{H}\sum_{i=1}^{H}(a_i - \\mu)^2}

        h & = f(\\frac{g}{\\sigma}(a - \\mu) + b)

    * :math:`a`: the vector representation of the summed inputs to the neurons
    in that layer.

    * :math:`H`: the number of hidden units in a layers

    * :math:`g`: the trainable scale parameter.

    * :math:`b`: the trainable bias parameter.

    Args:
        input(Variable): The input tensor variable.
        scale(bool): Whether to learn the adaptive gain :math:`g` after
            normalization. Default True.
        shift(bool): Whether to learn the adaptive bias :math:`b` after
            normalization. Default True.
        begin_norm_axis(int): The normalization will be performed along
            dimensions from :attr:`begin_norm_axis` to :attr:`rank(input)`.
            Default 1.
        epsilon(float): The small value added to the variance to prevent
            division by zero. Default 1e-05.
        param_attr(ParamAttr|None): The parameter attribute for the learnable
            gain :math:`g`. If :attr:`scale` is False, :attr:`param_attr` is
            omitted. If :attr:`scale` is True and :attr:`param_attr` is None,
            a default :code:`ParamAttr` would be added as scale. The
            :attr:`param_attr` is initialized as 1 if it is added. Default None.
        bias_attr(ParamAttr|None): The parameter attribute for the learnable
            bias :math:`b`. If :attr:`shift` is False, :attr:`bias_attr` is
            omitted. If :attr:`shift` is True and :attr:`param_attr` is None,
            a default :code:`ParamAttr` would be added as bias. The
            :attr:`bias_attr` is initialized as 0 if it is added. Default None.
        act(str): Activation to be applied to the output of layer normalizaiton.
                  Default None.
        name(str): The name of this layer. It is optional. Default None, and a
                   unique name would be generated automatically.

    Returns:
        ${y_comment}

    Examples:

        >>> data = fluid.layers.data(name='data', shape=[3, 32, 32],
        >>>                          dtype='float32')
        >>> x = fluid.layers.layer_norm(input=data, begin_norm_axis=1)
    """
    helper = LayerHelper('layer_norm', **locals())
    dtype = helper.input_dtype()

    # create intput and parameters
    inputs = {'X': input}
    input_shape = input.shape
    param_shape = [reduce(lambda x, y: x * y, input_shape[begin_norm_axis:])]
    if scale:
        scale = helper.create_parameter(
            attr=helper.param_attr,
            shape=param_shape,
            dtype=dtype,
            default_initializer=Constant(1.0))
        inputs['Scale'] = scale
    if shift:
        assert bias_attr is not False
        bias = helper.create_parameter(
            attr=helper.bias_attr, shape=param_shape, dtype=dtype, is_bias=True)
        inputs['Bias'] = bias

    # create output
    mean_out = helper.create_variable_for_type_inference(
        dtype=dtype, stop_gradient=True)
    variance_out = helper.create_variable_for_type_inference(
        dtype=dtype, stop_gradient=True)
    layer_norm_out = helper.create_variable_for_type_inference(dtype)

    helper.append_op(
        type="layer_norm",
        inputs=inputs,
        outputs={
            "Y": layer_norm_out,
            "Mean": mean_out,
            "Variance": variance_out,
        },
        attrs={"epsilon": epsilon,
               "begin_norm_axis": begin_norm_axis})

    return helper.append_activation(layer_norm_out)


def conv2d_transpose(input,
                     num_filters,
                     output_size=None,
                     filter_size=None,
                     padding=0,
                     stride=1,
                     dilation=1,
                     groups=None,
                     param_attr=None,
                     bias_attr=None,
                     use_cudnn=True,
                     act=None,
                     name=None):
    """
    **Convlution2D transpose layer**

    The convolution2D transpose layer calculates the output based on the input,
    filter, and dilations, strides, paddings. Input(Input) and output(Output)
    are in NCHW format. Where N is batch size, C is the number of channels,
    H is the height of the feature, and W is the width of the feature.
    Parameters(dilations, strides, paddings) are two elements. These two elements
    represent height and width, respectively. The details of convolution transpose
    layer, please refer to the following explanation and references
    `therein <http://www.matthewzeiler.com/wp-content/uploads/2017/07/cvpr2010.pdf>`_.
    If bias attribution and activation type are provided, bias is added to
    the output of the convolution, and the corresponding activation function
    is applied to the final result.

    For each input :math:`X`, the equation is:

    .. math::

        Out = \sigma (W \\ast X + b)

    Where:

    * :math:`X`: Input value, a tensor with NCHW format.
    * :math:`W`: Filter value, a tensor with MCHW format.
    * :math:`\\ast`: Convolution operation.
    * :math:`b`: Bias value, a 2-D tensor with shape [M, 1].
    * :math:`\\sigma`: Activation function.
    * :math:`Out`: Output value, the shape of :math:`Out` and :math:`X` may be different.

    Example:

        - Input:

          Input shape: :math:`(N, C_{in}, H_{in}, W_{in})`

          Filter shape: :math:`(C_{in}, C_{out}, H_f, W_f)`

        - Output:

          Output shape: :math:`(N, C_{out}, H_{out}, W_{out})`

        Where

        .. math::

           H^\prime_{out} &= (H_{in} - 1) * strides[0] - 2 * paddings[0] + dilations[0] * (H_f - 1) + 1 \\\\
           W^\prime_{out} &= (W_{in} - 1) * strides[1] - 2 * paddings[1] + dilations[1] * (W_f - 1) + 1 \\\\
           H_{out} \in [ H^\prime_{out}, H^\prime_{out} + strides[0] ) \\\\
           W_{out} \in [ W^\prime_{out}, W^\prime_{out} + strides[1] )

    Args:
        input(Variable): The input image with [N, C, H, W] format.
        num_filters(int): The number of the filter. It is as same as the output
            image channel.
        output_size(int|tuple|None): The output image size. If output size is a
            tuple, it must contain two integers, (image_H, image_W). None if use
            filter_size, padding, and stride to calculate output_size.
            if output_size and filter_size are specified at the same time, They
            should follow the formula above.
        filter_size(int|tuple|None): The filter size. If filter_size is a tuple,
            it must contain two integers, (filter_size_H, filter_size_W).
            Otherwise, the filter will be a square. None if use output size to
            calculate filter_size.
        padding(int|tuple): The padding size. If padding is a tuple, it must
            contain two integers, (padding_H, padding_W). Otherwise, the
            padding_H = padding_W = padding. Default: padding = 0.
        stride(int|tuple): The stride size. If stride is a tuple, it must
            contain two integers, (stride_H, stride_W). Otherwise, the
            stride_H = stride_W = stride. Default: stride = 1.
        dilation(int|tuple): The dilation size. If dilation is a tuple, it must
            contain two integers, (dilation_H, dilation_W). Otherwise, the
            dilation_H = dilation_W = dilation. Default: dilation = 1.
        groups(int): The groups number of the Conv2d transpose layer. Inspired by
            grouped convolution in Alex Krizhevsky's Deep CNN paper, in which
            when group=2, the first half of the filters is only connected to the
            first half of the input channels, while the second half of the
            filters is only connected to the second half of the input channels.
            Default: groups = 1.
        param_attr (ParamAttr|None): The parameter attribute for learnable parameters/weights
            of conv2d_transpose. If it is set to None or one attribute of ParamAttr, conv2d_transpose
            will create ParamAttr as param_attr. If the Initializer of the param_attr
            is not set, the parameter is initialized with Xavier. Default: None.
        bias_attr (ParamAttr|bool|None): The parameter attribute for the bias of conv2d_transpose.
            If it is set to False, no bias will be added to the output units.
            If it is set to None or one attribute of ParamAttr, conv2d_transpose
            will create ParamAttr as bias_attr. If the Initializer of the bias_attr
            is not set, the bias is initialized zero. Default: None.
        use_cudnn(bool): Use cudnn kernel or not, it is valid only when the cudnn
            library is installed. Default: True.
        act (str): Activation type, if it is set to None, activation is not appended.
            Default: None.
        name(str|None): A name for this layer(optional). If set None, the layer
            will be named automatically. Default: True.

    Returns:
        Variable: The tensor variable storing the convolution transpose result.

    Raises:
        ValueError: If the shapes of input, filter_size, stride, padding and
                    groups mismatch.

    Examples:
       .. code-block:: python

          data = fluid.layers.data(name='data', shape=[3, 32, 32], dtype='float32')
          conv2d_transpose = fluid.layers.conv2d_transpose(input=data, num_filters=2, filter_size=3)
    """
    assert param_attr is not False, "param_attr should not be False in conv2d_transpose."
    input_channel = input.shape[1]

    op_type = 'conv2d_transpose'
    if (input_channel == groups and num_filters == input_channel and
            not use_cudnn):
        op_type = 'depthwise_conv2d_transpose'

    helper = LayerHelper(op_type, **locals())
    if not isinstance(input, Variable):
        raise TypeError("Input of conv2d_transpose must be Variable")

    padding = utils.convert_to_list(padding, 2, 'padding')
    stride = utils.convert_to_list(stride, 2, 'stride')
    dilation = utils.convert_to_list(dilation, 2, 'dilation')

    if not isinstance(use_cudnn, bool):
        raise ValueError("use_cudnn should be True or False")

    if filter_size is None:
        if output_size is None:
            raise ValueError("output_size must be set when filter_size is None")
        if isinstance(output_size, int):
            output_size = [output_size, output_size]

        h_in = input.shape[2]
        w_in = input.shape[3]

        filter_size_h = (output_size[0] - (h_in - 1) * stride[0] + 2 *
                         padding[0] - 1) // dilation[0] + 1
        filter_size_w = (output_size[1] - (w_in - 1) * stride[1] + 2 *
                         padding[1] - 1) // dilation[1] + 1
        filter_size = [filter_size_h, filter_size_w]
    else:
        filter_size = utils.convert_to_list(filter_size, 2,
                                            'conv2d_transpose.filter_size')

    if output_size is None:
        output_size = []
    elif isinstance(output_size, list) or isinstance(output_size, int):
        output_size = utils.convert_to_list(output_size, 2, 'output_size')
    else:
        raise ValueError("output_size should be list or int")
    padding = utils.convert_to_list(padding, 2, 'padding')
    groups = 1 if groups is None else groups
    filter_shape = [input_channel, num_filters // groups] + filter_size

    img_filter = helper.create_parameter(
        dtype=input.dtype, shape=filter_shape, attr=helper.param_attr)

    pre_bias = helper.create_variable_for_type_inference(dtype=input.dtype)
    helper.append_op(
        type=op_type,
        inputs={'Input': [input],
                'Filter': [img_filter]},
        outputs={'Output': pre_bias},
        attrs={
            'output_size': output_size,
            'strides': stride,
            'paddings': padding,
            'dilations': dilation,
            'groups': groups,
            'use_cudnn': use_cudnn
        })

    pre_act = helper.append_bias_op(pre_bias, dim_start=1, dim_end=2)
    out = helper.append_activation(pre_act)
    return out


def conv3d_transpose(input,
                     num_filters,
                     output_size=None,
                     filter_size=None,
                     padding=0,
                     stride=1,
                     dilation=1,
                     groups=None,
                     param_attr=None,
                     bias_attr=None,
                     use_cudnn=True,
                     act=None,
                     name=None):
    """
    **Convlution3D transpose layer**

    The convolution3D transpose layer calculates the output based on the input,
    filter, and dilations, strides, paddings. Input(Input) and output(Output)
    are in NCDHW format. Where N is batch size, C is the number of channels,
    D is the depth of the feature, H is the height of the feature, and W
    is the width of the feature. Parameters(dilations, strides, paddings) are
    two elements. These two elements represent height and width, respectively.
    The details of convolution transpose layer, please refer to the following
    explanation and references `therein <http://www.matthewzeiler.com/wp-content/uploads/2017/07/cvpr2010.pdf>`_.
    If bias attribution and activation type are provided, bias is added to
    the output of the convolution, and the corresponding activation function
    is applied to the final result.

    For each input :math:`X`, the equation is:

    .. math::

        Out = \sigma (W \\ast X + b)

    In the above equation:

    * :math:`X`: Input value, a tensor with NCDHW format.
    * :math:`W`: Filter value, a tensor with MCDHW format.
    * :math:`\\ast`: Convolution operation.
    * :math:`b`: Bias value, a 2-D tensor with shape [M, 1].
    * :math:`\\sigma`: Activation function.
    * :math:`Out`: Output value, the shape of :math:`Out` and :math:`X` may be different.

    Example:

        - Input:

          Input shape: :math:`(N, C_{in}, D_{in}, H_{in}, W_{in})`

          Filter shape: :math:`(C_{in}, C_{out}, D_f, H_f, W_f)`

        - Output:

          Output shape: :math:`(N, C_{out}, D_{out}, H_{out}, W_{out})`

        Where

        .. math::

           D_{out} &= (D_{in} - 1) * strides[0] - 2 * paddings[0] + dilations[0] * (D_f - 1) + 1 \\\\
           H_{out} &= (H_{in} - 1) * strides[1] - 2 * paddings[1] + dilations[1] * (H_f - 1) + 1 \\\\
           W_{out} &= (W_{in} - 1) * strides[2] - 2 * paddings[2] + dilations[2] * (W_f - 1) + 1

    Args:
        input(Variable): The input image with [N, C, D, H, W] format.
        num_filters(int): The number of the filter. It is as same as the output
            image channel.
        output_size(int|tuple|None): The output image size. If output size is a
            tuple, it must contain three integers, (image_D, image_H, image_W). This
            parameter only works when filter_size is None.
        filter_size(int|tuple|None): The filter size. If filter_size is a tuple,
            it must contain three integers, (filter_size_D, filter_size_H, filter_size_W).
            Otherwise, the filter will be a square. None if use output size to
            calculate filter_size.
        padding(int|tuple): The padding size. If padding is a tuple, it must
            contain three integers, (padding_D, padding_H, padding_W). Otherwise, the
            padding_D = padding_H = padding_W = padding. Default: padding = 0.
        stride(int|tuple): The stride size. If stride is a tuple, it must
            contain three integers, (stride_D, stride_H, stride_W). Otherwise, the
            stride_D = stride_H = stride_W = stride. Default: stride = 1.
        dilation(int|tuple): The dilation size. If dilation is a tuple, it must
            contain three integers, (dilation_D, dilation_H, dilation_W). Otherwise, the
            dilation_D = dilation_H = dilation_W = dilation. Default: dilation = 1.
        groups(int): The groups number of the Conv3d transpose layer. Inspired by
            grouped convolution in Alex Krizhevsky's Deep CNN paper, in which
            when group=2, the first half of the filters is only connected to the
            first half of the input channels, while the second half of the
            filters is only connected to the second half of the input channels.
            Default: groups=1
        param_attr (ParamAttr|None): The parameter attribute for learnable parameters/weights
            of conv3d_transpose. If it is set to None or one attribute of ParamAttr, conv3d_transpose
            will create ParamAttr as param_attr. If the Initializer of the param_attr
            is not set, the parameter is initialized with Xavier. Default: None.
        bias_attr (ParamAttr|bool|None): The parameter attribute for the bias of conv3d_transpose.
            If it is set to False, no bias will be added to the output units.
            If it is set to None or one attribute of ParamAttr, conv3d_transpose
            will create ParamAttr as bias_attr. If the Initializer of the bias_attr
            is not set, the bias is initialized zero. Default: None.
        use_cudnn(bool): Use cudnn kernel or not, it is valid only when the cudnn
            library is installed. Default: True
        act (str): Activation type, if it is set to None, activation is not appended.
            Default: None.
        name(str|None): A name for this layer(optional). If set None, the layer
            will be named automatically.

    Returns:
        Variable: The tensor variable storing the convolution transpose result.

    Raises:
        ValueError: If the shapes of input, filter_size, stride, padding and
                    groups mismatch.

    Examples:
       .. code-block:: python

          data = fluid.layers.data(name='data', shape=[3, 12, 32, 32], dtype='float32')
          conv3d_transpose = fluid.layers.conv3d_transpose(input=data, num_filters=2, filter_size=3)
    """
    assert param_attr is not False, "param_attr should not be False in conv3d_transpose."
    l_type = "conv3d_transpose"
    helper = LayerHelper(l_type, **locals())
    if not isinstance(input, Variable):
        raise TypeError("Input of conv3d_transpose must be Variable")
    input_channel = input.shape[1]

    padding = utils.convert_to_list(padding, 3, 'padding')
    stride = utils.convert_to_list(stride, 3, 'stride')
    dilation = utils.convert_to_list(dilation, 3, 'dilation')

    if not isinstance(use_cudnn, bool):
        raise ValueError("use_cudnn should be True or False")

    if filter_size is None:
        if output_size is None:
            raise ValueError("output_size must be set when filter_size is None")
        if isinstance(output_size, int):
            output_size = [output_size, output_size]

        d_in = input.shape[2]
        h_in = input.shape[3]
        w_in = input.shape[4]

        filter_size_d = (output_size[0] - (d_in - 1) * stride[0] + 2 *
                         padding[0] - 1) // dilation[0] + 1
        filter_size_h = (output_size[1] - (h_in - 1) * stride[1] + 2 *
                         padding[1] - 1) // dilation[1] + 1
        filter_size_w = (output_size[2] - (w_in - 1) * stride[2] + 2 *
                         padding[2] - 1) // dilation[2] + 1
        filter_size = [filter_size_d, filter_size_h, filter_size_w]
    else:
        filter_size = utils.convert_to_list(filter_size, 3,
                                            'conv3d_transpose.filter_size')

    groups = 1 if groups is None else groups
    filter_shape = [input_channel, num_filters // groups] + filter_size
    img_filter = helper.create_parameter(
        dtype=input.dtype, shape=filter_shape, attr=helper.param_attr)

    pre_bias = helper.create_variable_for_type_inference(dtype=input.dtype)
    helper.append_op(
        type=l_type,
        inputs={'Input': [input],
                'Filter': [img_filter]},
        outputs={'Output': pre_bias},
        attrs={
            'strides': stride,
            'paddings': padding,
            'dilations': dilation,
            'groups': groups,
            'use_cudnn': use_cudnn
        })

    pre_act = helper.append_bias_op(pre_bias, dim_start=1, dim_end=2)
    out = helper.append_activation(pre_act)
    return out


def sequence_expand(x, y, ref_level=-1, name=None):
    """Sequence Expand Layer. This layer will expand the input variable **x**
    according to specified level lod of **y**. Please note that lod level of
    **x** is at most 1 and rank of **x** is at least 2. When rank of **x**
    is greater than 2, then it would be viewed as a 2-D tensor.
    Following examples will explain how sequence_expand works:

    .. code-block:: text

        * Case 1
            x is a LoDTensor:
                x.lod  = [[2,        2]]
                x.data = [[a], [b], [c], [d]]
                x.dims = [4, 1]

            y is a LoDTensor:
                y.lod = [[2,    2],
                         [3, 3, 1, 1]]

            ref_level: 0

            then output is a 1-level LoDTensor:
                out.lod =  [[2,        2,        2,        2]]
                out.data = [[a], [b], [a], [b], [c], [d], [c], [d]]
                out.dims = [8, 1]

        * Case 2
            x is a Tensor:
                x.data = [[a], [b], [c]]
                x.dims = [3, 1]

            y is a LoDTensor:
                y.lod = [[2, 0, 3]]

            ref_level: -1

            then output is a Tensor:
                out.data = [[a], [a], [c], [c], [c]]
                out.dims = [5, 1]
    Args:
        x (Variable): The input variable which is a Tensor or LoDTensor.
        y (Variable): The input variable which is a LoDTensor.
        ref_level (int): Lod level of `y` to be referred by `x`. If set to -1,
                         refer the last level of lod.
        name(str|None): A name for this layer(optional). If set None, the layer
                        will be named automatically.

    Returns:
        Variable: The expanded variable which is a LoDTensor.

    Examples:
        .. code-block:: python

            x = fluid.layers.data(name='x', shape=[10], dtype='float32')
            y = fluid.layers.data(name='y', shape=[10, 20],
                             dtype='float32', lod_level=1)
            out = layers.sequence_expand(x=x, y=y, ref_level=0)
    """
    helper = LayerHelper('sequence_expand', input=x, **locals())
    dtype = helper.input_dtype()
    tmp = helper.create_variable_for_type_inference(dtype)
    helper.append_op(
        type='sequence_expand',
        inputs={'X': x,
                'Y': y},
        outputs={'Out': tmp},
        attrs={'ref_level': ref_level})
    return tmp


def sequence_expand_as(x, y, name=None):
    """Sequence Expand As Layer. This layer will expand the input variable **x**
    according to the zeroth level lod of **y**. Current implementation requires
    the level number of Input(Y)'s lod must be 1, and the first dimension of
    Input(X) should be equal to the size of Input(Y)'s zeroth level lod, and
    lod of Input(X) is not considered.

    Following examples will explain how sequence_expand_as works:

    .. code-block:: text

        * Case 1:

            Given a 1-level LoDTensor input(X)
                X.data = [[a], [b], [c], [d]]
                X.dims = [4, 1]
            and input(Y)
                Y.lod = [[0, 3, 6, 7, 8]]
            ref_level: 0
            then we get 1-level LoDTensor
                Out.lod =  [[0,            3,              6,  7,  8]]
                Out.data = [[a], [a], [a], [b], [b], [b], [c], [d]]
                Out.dims = [8, 1]

        * Case 2:

            Given a common Tensor input(X)
                X.data = [[a, b], [c, d], [e, f]]
                X.dims = [3, 2]
            and input(Y)
                Y.lod = [[0, 2, 3, 6]]
            ref_level: 0
            then we get a common LoDTensor
                Out.lod =  [[0,             2,     3,                    6]]
                Out.data = [[a, b], [a, b] [c, d], [e, f], [e, f], [e, f]]
                Out.dims = [6, 2]

    Args:
        x (Variable): The input variable which is a Tensor or LoDTensor.
        y (Variable): The input variable which is a LoDTensor.
        name(str|None): A name for this layer(optional). If set None, the layer
                        will be named automatically.

    Returns:
        Variable: The expanded variable which is a LoDTensor.

    Examples:
        .. code-block:: python

            x = fluid.layers.data(name='x', shape=[10], dtype='float32')
            y = fluid.layers.data(name='y', shape=[10, 20],
                             dtype='float32', lod_level=1)
            out = layers.sequence_expand_as(x=x, y=y)
    """
    helper = LayerHelper('sequence_expand_as', input=x, **locals())
    dtype = helper.input_dtype()
    tmp = helper.create_variable_for_type_inference(dtype)
    helper.append_op(
        type='sequence_expand_as',
        inputs={'X': x,
                'Y': y},
        outputs={'Out': tmp})
    return tmp


@templatedoc()
def sequence_pad(x, pad_value, maxlen=None, name=None):
    """
    ${comment}

    Args:
        x(Variable): Input variable which should contain lod information.
        pad_value(Variable): The Variable that holds values that will be fill
            into padded steps. It can be a scalar or a tensor whose shape
            equals to time steps in sequences. If it's a scalar, it will be
            automatically broadcasted to the shape of time step.
        maxlen(int, default None): The length of padded sequences. It can be
            None or any positive int. When it is None, all sequences will be
            padded up to the length of the longest one among them; when it a
            certain positive value, it must be greater than the length of the
            longest original sequence.
        name(str|None): A name for this layer(optional). If set None, the layer
            will be named automatically.

    Returns:
        Variable: The padded sequence batch and the original lengths before
                  padding. All sequences has the same length.

    Examples:
        .. code-block:: python

            import numpy

            x = fluid.layers.data(name='y', shape=[10, 5],
                             dtype='float32', lod_level=1)
            pad_value = fluid.layers.assign(input=numpy.array([0]))
            out = fluid.layers.sequence_pad(x=x, pad_value=pad_value)
    """

    helper = LayerHelper('sequence_pad', input=x, **locals())
    dtype = helper.input_dtype()
    out = helper.create_variable_for_type_inference(dtype)
    length = helper.create_variable_for_type_inference(dtype)

    pad_value.stop_gradient = True
    length.stop_gradient = True

    if maxlen is None:
        maxlen = -1
    helper.append_op(
        type='sequence_pad',
        inputs={'X': x,
                'PadValue': pad_value},
        outputs={'Out': out,
                 'Length': length},
        attrs={'padded_length': maxlen})
    return out, length


def sequence_unpad(x, length, name=None):
    """
    **Sequence Unpad Layer**

    This layer removes the padding data in the input sequences and convert
    them into sequences with actual length as output, identitied by lod
    information.

    .. code-block:: text

	Example:

	Given input Variable **x**:
	    x.data = [[ 1.0,  2.0,  3.0,  4.0,  5.0],
		      [ 6.0,  7.0,  8.0,  9.0, 10.0],
		      [11.0, 12.0, 13.0, 14.0, 15.0]],

	in which there are 3 sequences padded to length 5, and the acutal length
	specified by input Variable **length**:

	    length.data = [[2], [3], [4]],

	after unpadding, the output Variable will be:

	    out.data = [[1.0, 2.0, 6.0, 7.0, 8.0, 11.0, 12.0, 13.0, 14.0]]
	    out.lod = [[2, 3, 4]]

    Args:
        x(Variable): Input Variable which contains the padded sequences with
            equal length.
        length(Variable): The Variable that specifies the actual ength of
            sequences after unpadding.
        name(str|None): A name for this layer(optional). If set None, the layer
            will be named automatically.

    Returns:
        Variable: The Variable contains the unpadded sequences.

    Examples:
        .. code-block:: python

            x = fluid.layers.data(name='x', shape=[10, 5], dtype='float32')
            len = fluid.layers.data(name='length', shape=[1], dtype='int64')
            out = fluid.layers.sequence_unpad(x=x, length=len)
    """

    helper = LayerHelper('sequence_unpad', input=x, **locals())
    dtype = helper.input_dtype()
    out = helper.create_variable_for_type_inference(dtype)

    length.stop_gradient = True

    helper.append_op(
        type='sequence_unpad',
        inputs={'X': x,
                'Length': length},
        outputs={'Out': out})
    return out


def beam_search(pre_ids,
                pre_scores,
                ids,
                scores,
                beam_size,
                end_id,
                level=0,
                name=None):
    """
    Beam search is a classical algorithm for selecting candidate words in a
    machine translation task.

    Refer to `Beam search <https://en.wikipedia.org/wiki/Beam_search>`_
    for more details.

    This layer does the search in beams for one time step. Specifically, it
    selects the top-K candidate word ids of current step from :attr:`ids`
    according to their :attr:`scores` for all source sentences, where K is
    :attr:`beam_size` and :attr:`ids, scores` are predicted results from the
    computation cell. Additionally, :attr:`pre_ids` and :attr:`pre_scores` are
    the output of beam_search at previous step, they are needed for special use
    to handle ended candidate translations.

    Note that the :attr:`scores` passed in should be accumulated scores, and
    length penalty should be done with extra operators before calculating the
    accumulated scores if needed, also suggest finding top-K before it and
    using the top-K candidates following.

    Please see the following demo for a fully beam search usage example:

        fluid/tests/book/test_machine_translation.py

    Args:
        pre_ids(Variable): The LodTensor variable which is the output of
            beam_search at previous step. It should be a LodTensor with shape
            :math:`(batch_size, 1)` and lod
            :math:`[[0, 1, ... , batch_size], [0, 1, ..., batch_size]]` at the
            first step.
        pre_scores(Variable): The LodTensor variable which is the output of
            beam_search at previous step.
        ids(Variable): The LodTensor variable containing the candidates ids.
            Its shape should be :math:`(batch_size \\times beam_size, K)`,
            where :math:`K` supposed to be :attr:`beam_size`.
        scores(Variable): The LodTensor variable containing the accumulated
            scores corresponding to :attr:`ids` and its shape is the same as
            the shape of :attr:`ids`.
        beam_size(int): The beam width used in beam search.
        end_id(int): The id of end token.
        level(int, default 0): It can be ignored and mustn't change currently.
            It means the source level of lod, which is explained as following.
            The lod level of :attr:`ids` should be 2. The first level is source
            level which describes how many prefixes (branchs) for each source
            sentece (beam), and the second level is sentence level which
            describes how these candidates belong to the prefix. The paths
            linking prefixes and selected candidates are organized and reserved
            in lod.
        name(str|None): A name for this layer(optional). If set None, the layer
                        will be named automatically.

    Returns:
        Variable: The LodTensor pair containing the selected ids and the \
            corresponding scores.

    Examples:
        .. code-block:: python

            # Suppose `probs` contains predicted results from the computation
            # cell and `pre_ids` and `pre_scores` is the output of beam_search
            # at previous step.
            topk_scores, topk_indices = layers.topk(probs, k=beam_size)
            accu_scores = layers.elementwise_add(
                x=layers.log(x=topk_scores)),
                y=layers.reshape(
                    pre_scores, shape=[-1]),
                axis=0)
            selected_ids, selected_scores = layers.beam_search(
                pre_ids=pre_ids,
                pre_scores=pre_scores,
                ids=topk_indices,
                scores=accu_scores,
                beam_size=beam_size,
                end_id=end_id)
    """
    helper = LayerHelper('beam_search', **locals())
    score_type = scores.dtype
    id_type = ids.dtype

    selected_scores = helper.create_variable_for_type_inference(
        dtype=score_type)
    selected_ids = helper.create_variable_for_type_inference(dtype=id_type)

    helper.append_op(
        type='beam_search',
        inputs={
            'pre_ids': pre_ids,
            'pre_scores': pre_scores,
            'ids': ids,
            'scores': scores,
        },
        outputs={
            'selected_ids': selected_ids,
            'selected_scores': selected_scores,
        },
        attrs={
            # TODO(ChunweiYan) to assure other value support
            'level': level,
            'beam_size': beam_size,
            'end_id': end_id,
        })

    return selected_ids, selected_scores


def beam_search_decode(ids, scores, beam_size, end_id, name=None):
    """
    Beam Search Decode Layer. This layer constructs the full hypotheses for
    each source sentence by walking back along the LoDTensorArray :attr:`ids`
    whose lods can be used to restore the path in the beam search tree.
    Please see the following demo for a fully beam search usage example:
        fluid/tests/book/test_machine_translation.py

    Args:
        ids(Variable): The LodTensorArray variable containing the selected ids
            of all steps.
        scores(Variable): The LodTensorArray variable containing the selected
            scores of all steps.
        beam_size(int): The beam width used in beam search.
        end_id(int): The id of end token.
        name(str|None): A name for this layer(optional). If set None, the layer
                        will be named automatically.

    Returns:
        Variable: The LodTensor pair containing the generated id sequences \
            and the corresponding scores. The shapes and lods of the two \
            LodTensor are same. The lod level is 2 and the two levels \
            separately indicate how many hypotheses each source sentence has \
            and how many ids each hypothesis has.

    Examples:
        .. code-block:: python
            # Suppose `ids` and `scores` are LodTensorArray variables reserving
            # the selected ids and scores of all steps
            finished_ids, finished_scores = layers.beam_search_decode(
                ids, scores, beam_size=5, end_id=0)
    """
    helper = LayerHelper('beam_search_decode', **locals())
    sentence_ids = helper.create_variable_for_type_inference(dtype=ids.dtype)
    sentence_scores = helper.create_variable_for_type_inference(dtype=ids.dtype)

    helper.append_op(
        type="beam_search_decode",
        inputs={"Ids": ids,
                "Scores": scores},
        outputs={
            "SentenceIds": sentence_ids,
            "SentenceScores": sentence_scores
        },
        attrs={"beam_size": beam_size,
               "end_id": end_id})

    return sentence_ids, sentence_scores


def lstm_unit(x_t,
              hidden_t_prev,
              cell_t_prev,
              forget_bias=0.0,
              param_attr=None,
              bias_attr=None,
              name=None):
    """Lstm unit layer. The equation of a lstm step is:

        .. math::

            i_t & = \sigma(W_{x_i}x_{t} + W_{h_i}h_{t-1} + b_i)

            f_t & = \sigma(W_{x_f}x_{t} + W_{h_f}h_{t-1} + b_f)

            c_t & = f_tc_{t-1} + i_t tanh (W_{x_c}x_t + W_{h_c}h_{t-1} + b_c)

            o_t & = \sigma(W_{x_o}x_{t} + W_{h_o}h_{t-1} + b_o)

            h_t & = o_t tanh(c_t)

    The inputs of lstm unit include :math:`x_t`, :math:`h_{t-1}` and
    :math:`c_{t-1}`. The 2nd dimensions of :math:`h_{t-1}` and :math:`c_{t-1}`
    should be same. The implementation separates the linear transformation and
    non-linear transformation apart. Here, we take :math:`i_t` as an example.
    The linear transformation is applied by calling a `fc` layer and the
    equation is:

        .. math::

            L_{i_t} = W_{x_i}x_{t} + W_{h_i}h_{t-1} + b_i

    The non-linear transformation is applied by calling `lstm_unit_op` and the
    equation is:

        .. math::

            i_t = \sigma(L_{i_t})

    This layer has two outputs including :math:`h_t` and :math:`o_t`.

    Args:
        x_t (Variable): The input value of current step, a 2-D tensor with shape
            M x N, M for batch size and N for input size.
        hidden_t_prev (Variable): The hidden value of lstm unit, a 2-D tensor
            with shape M x S, M for batch size and S for size of lstm unit.
        cell_t_prev (Variable): The cell value of lstm unit, a 2-D tensor with
            shape M x S, M for batch size and S for size of lstm unit.
        forget_bias (float): The forget bias of lstm unit.
        param_attr(ParamAttr|None): The parameter attribute for the learnable
                               hidden-hidden weights.
                               If it is set to None or one attribute of ParamAttr,
                               lstm_unit will create ParamAttr as param_attr.
                               If the Initializer of the param_attr is not set, the
                               parameter is initialized with Xavier. Default: None.
        bias_attr (ParamAttr|None): The bias attribute for the learnable bias
                              weights. If it is set to False, no bias will be added
                              to the output units. If it is set to None or one attribute of ParamAttr,
                              lstm_unit will create ParamAttr as bias_attr.
                              If the Initializer of the bias_attr is not set,
                              the bias is initialized zero. Default: None.
        name(str|None): A name for this layer(optional). If set None, the layer
                       will be named automatically.

    Returns:
        tuple: The hidden value and cell value of lstm unit.

    Raises:
        ValueError: The ranks of **x_t**, **hidden_t_prev** and **cell_t_prev**
                    not be 2 or the 1st dimensions of **x_t**, **hidden_t_prev**
                    and **cell_t_prev** not be the same or the 2nd dimensions of
                    **hidden_t_prev** and **cell_t_prev** not be the same.

    Examples:

        .. code-block:: python

             x_t = fluid.layers.fc(input=x_t_data, size=10)
             prev_hidden = fluid.layers.fc(input=prev_hidden_data, size=30)
             prev_cell = fluid.layers.fc(input=prev_cell_data, size=30)
             hidden_value, cell_value = fluid.layers.lstm_unit(x_t=x_t,
                                                    hidden_t_prev=prev_hidden,
                                                    cell_t_prev=prev_cell)
    """
    helper = LayerHelper('lstm_unit', **locals())

    if len(x_t.shape) != 2:
        raise ValueError("Rank of x_t must be 2.")

    if len(hidden_t_prev.shape) != 2:
        raise ValueError("Rank of hidden_t_prev must be 2.")

    if len(cell_t_prev.shape) != 2:
        raise ValueError("Rank of cell_t_prev must be 2.")

    if x_t.shape[0] != hidden_t_prev.shape[0] or x_t.shape[
            0] != cell_t_prev.shape[0]:
        raise ValueError("The 1st dimensions of x_t, hidden_t_prev and "
                         "cell_t_prev must be the same.")

    if hidden_t_prev.shape[1] != cell_t_prev.shape[1]:
        raise ValueError("The 2nd dimensions of hidden_t_prev and "
                         "cell_t_prev must be the same.")

    if bias_attr is None:
        bias_attr = ParamAttr()

    size = cell_t_prev.shape[1]
    concat_out = concat(input=[x_t, hidden_t_prev], axis=1)
    fc_out = fc(input=concat_out,
                size=4 * size,
                param_attr=param_attr,
                bias_attr=bias_attr)
    dtype = x_t.dtype
    c = helper.create_variable_for_type_inference(dtype)
    h = helper.create_variable_for_type_inference(dtype)

    helper.append_op(
        type='lstm_unit',
        inputs={"X": fc_out,
                "C_prev": cell_t_prev},
        outputs={"C": c,
                 "H": h},
        attrs={"forget_bias": forget_bias})

    return h, c


def reduce_sum(input, dim=None, keep_dim=False, name=None):
    """
    Computes the sum of tensor elements over the given dimension.

    Args:
        input (Variable): The input variable which is a Tensor or LoDTensor.
        dim (list|int|None): The dimensions along which the sum is performed. If
            :attr:`None`, sum all elements of :attr:`input` and return a
            Tensor variable with a single element, otherwise must be in the
            range :math:`[-rank(input), rank(input))`. If :math:`dim[i] < 0`,
            the dimension to reduce is :math:`rank + dim[i]`.
        keep_dim (bool|False): Whether to reserve the reduced dimension in the
            output Tensor. The result tensor will have one fewer dimension
            than the :attr:`input` unless :attr:`keep_dim` is true.
        name(str|None): A name for this layer(optional). If set None, the layer
                       will be named automatically.

    Returns:
        Variable: The reduced Tensor variable.

    Examples:
        .. code-block:: python

            # x is a Tensor variable with following elements:
            #    [[0.2, 0.3, 0.5, 0.9]
            #     [0.1, 0.2, 0.6, 0.7]]
            # Each example is followed by the corresponding output tensor.
            fluid.layers.reduce_sum(x)  # [3.5]
            fluid.layers.reduce_sum(x, dim=0)  # [0.3, 0.5, 1.1, 1.6]
            fluid.layers.reduce_sum(x, dim=-1)  # [1.9, 1.6]
            fluid.layers.reduce_sum(x, dim=1, keep_dim=True)  # [[1.9], [1.6]]

            # x is a Tensor variable with shape [2, 2, 2] and elements as below:
            #      [[[1, 2], [3, 4]],
            #      [[5, 6], [7, 8]]]
            # Each example is followed by the corresponding output tensor.
            fluid.layers.reduce_sum(x, dim=[1, 2]) # [10, 26]
            fluid.layers.reduce_sum(x, dim=[0, 1]) # [16, 20]

    """
    helper = LayerHelper('reduce_sum', **locals())
    out = helper.create_variable_for_type_inference(dtype=helper.input_dtype())
    if dim is not None and not isinstance(dim, list):
        dim = [dim]
    helper.append_op(
        type='reduce_sum',
        inputs={'X': input},
        outputs={'Out': out},
        attrs={
            'dim': dim if dim != None else [0],
            'keep_dim': keep_dim,
            'reduce_all': True if dim == None else False
        })
    return out


def reduce_mean(input, dim=None, keep_dim=False, name=None):
    """
    Computes the mean of the input tensor's elements along the given dimension.

    Args:
        input (Variable): The input variable which is a Tensor or LoDTensor.
        dim (list|int|None): The dimension along which the mean is computed. If
            `None`, compute the mean over all elements of :attr:`input`
            and return a variable with a single element, otherwise it
            must be in the range :math:`[-rank(input), rank(input))`. If
            :math:`dim[i] < 0`, the dimension to reduce is
            :math:`rank(input) + dim[i]`.
        keep_dim (bool): Whether to reserve the reduced dimension in the
            output Tensor. The result tensor will have one fewer dimension
            than the :attr:`input` unless :attr:`keep_dim` is true.
        name(str|None): A name for this layer(optional). If set `None`, the layer
                       will be named automatically.

    Returns:
        Variable: The reduced mean Variable.

    Examples:
        .. code-block:: python

            # x is a Tensor variable with following elements:
            #    [[0.2, 0.3, 0.5, 0.9]
            #     [0.1, 0.2, 0.6, 0.7]]
            # Each example is followed by the correspending output tensor.
            fluid.layers.reduce_mean(x)  # [0.4375]
            fluid.layers.reduce_mean(x, dim=0)  # [0.15, 0.25, 0.55, 0.8]
            fluid.layers.reduce_mean(x, dim=-1)  # [0.475, 0.4]
            fluid.layers.reduce_mean(
                x, dim=1, keep_dim=True)  # [[0.475], [0.4]]

            # x is a Tensor variable with shape [2, 2, 2] and elements as below:
            #      [[[1.0, 2.0], [3.0, 4.0]],
            #      [[5.0, 6.0], [7.0, 8.0]]]
            # Each example is followed by the correspending output tensor.
            fluid.layers.reduce_mean(x, dim=[1, 2]) # [2.5, 6.5]
            fluid.layers.reduce_mean(x, dim=[0, 1]) # [4.0, 5.0]
    """
    helper = LayerHelper('reduce_mean', **locals())
    out = helper.create_variable_for_type_inference(dtype=helper.input_dtype())
    if dim is not None and not isinstance(dim, list):
        dim = [dim]
    helper.append_op(
        type='reduce_mean',
        inputs={'X': input},
        outputs={'Out': out},
        attrs={
            'dim': dim if dim != None else [0],
            'keep_dim': keep_dim,
            'reduce_all': True if dim == None else False
        })
    return out


def reduce_max(input, dim=None, keep_dim=False, name=None):
    """
    Computes the maximum of tensor elements over the given dimension.

    Args:
        input (Variable): The input variable which is a Tensor or LoDTensor.
        dim (list|int|None): The dimension along which the maximum is computed.
            If :attr:`None`, compute the maximum over all elements of
            :attr:`input` and return a Tensor variable with a single element,
            otherwise must be in the range :math:`[-rank(input), rank(input))`.
            If :math:`dim[i] < 0`, the dimension to reduce is :math:`rank + dim[i]`.
        keep_dim (bool): Whether to reserve the reduced dimension in the
            output Tensor. The result tensor will have one fewer dimension
            than the :attr:`input` unless :attr:`keep_dim` is true.
        name(str|None): A name for this layer(optional). If set None, the layer
                       will be named automatically.

    Returns:
        Variable: The reduced Tensor variable.

    Examples:
        .. code-block:: python

            # x is a Tensor variable with following elements:
            #    [[0.2, 0.3, 0.5, 0.9]
            #     [0.1, 0.2, 0.6, 0.7]]
            # Each example is followed by the correspending output tensor.
            fluid.layers.reduce_max(x)  # [0.9]
            fluid.layers.reduce_max(x, dim=0)  # [0.2, 0.3, 0.6, 0.9]
            fluid.layers.reduce_max(x, dim=-1)  # [0.9, 0.7]
            fluid.layers.reduce_max(x, dim=1, keep_dim=True)  # [[0.9], [0.7]]

            # x is a Tensor variable with shape [2, 2, 2] and elements as below:
            #      [[[1.0, 2.0], [3.0, 4.0]],
            #      [[5.0, 6.0], [7.0, 8.0]]]
            # Each example is followed by the correspending output tensor.
            fluid.layers.reduce_max(x, dim=[1, 2]) # [4.0, 8.0]
            fluid.layers.reduce_max(x, dim=[0, 1]) # [7.0, 8.0]
    """
    helper = LayerHelper('reduce_max', **locals())
    out = helper.create_variable_for_type_inference(dtype=helper.input_dtype())
    if dim is not None and not isinstance(dim, list):
        dim = [dim]
    helper.append_op(
        type='reduce_max',
        inputs={'X': input},
        outputs={'Out': out},
        attrs={
            'dim': dim if dim != None else [0],
            'keep_dim': keep_dim,
            'reduce_all': True if dim == None else False
        })
    return out


def reduce_min(input, dim=None, keep_dim=False, name=None):
    """
    Computes the minimum of tensor elements over the given dimension.

    Args:
        input (Variable): The input variable which is a Tensor or LoDTensor.
        dim (list|int|None): The dimensions along which the minimum is computed.
            If :attr:`None`, compute the minimum over all elements of
            :attr:`input` and return a Tensor variable with a single element,
            otherwise must be in the range :math:`[-rank(input), rank(input))`.
            If :math:`dim[i] < 0`, the dimension to reduce is :math:`rank + dim[i]`.
        keep_dim (bool): Whether to reserve the reduced dimension in the
            output Tensor. The result tensor will have one fewer dimension
            than the :attr:`input` unless :attr:`keep_dim` is true.
        name(str|None): A name for this layer(optional). If set None, the layer
                       will be named automatically.

    Returns:
        Variable: The reduced Tensor variable.

    Examples:
        .. code-block:: python

            # x is a Tensor variable with following elements:
            #    [[0.2, 0.3, 0.5, 0.9]
            #     [0.1, 0.2, 0.6, 0.7]]
            # Each example is followed by the correspending output tensor.
            fluid.layers.reduce_min(x)  # [0.1]
            fluid.layers.reduce_min(x, dim=0)  # [0.1, 0.2, 0.5, 0.7]
            fluid.layers.reduce_min(x, dim=-1)  # [0.2, 0.1]
            fluid.layers.reduce_min(x, dim=1, keep_dim=True)  # [[0.2], [0.1]]

            # x is a Tensor variable with shape [2, 2, 2] and elements as below:
            #      [[[1.0, 2.0], [3.0, 4.0]],
            #      [[5.0, 6.0], [7.0, 8.0]]]
            # Each example is followed by the correspending output tensor.
            fluid.layers.reduce_min(x, dim=[1, 2]) # [1.0, 5.0]
            fluid.layers.reduce_min(x, dim=[0, 1]) # [1.0, 2.0]
    """
    helper = LayerHelper('reduce_min', **locals())
    out = helper.create_variable_for_type_inference(dtype=helper.input_dtype())
    if dim is not None and not isinstance(dim, list):
        dim = [dim]
    helper.append_op(
        type='reduce_min',
        inputs={'X': input},
        outputs={'Out': out},
        attrs={
            'dim': dim if dim != None else [0],
            'keep_dim': keep_dim,
            'reduce_all': True if dim == None else False
        })
    return out


def reduce_prod(input, dim=None, keep_dim=False, name=None):
    """
    Computes the product of tensor elements over the given dimension.

    Args:
        input (Variable): The input variable which is a Tensor or LoDTensor.
        dim (list|int|None): The dimensions along which the product is performed. If
            :attr:`None`, multipy all elements of :attr:`input` and return a
            Tensor variable with a single element, otherwise must be in the
            range :math:`[-rank(input), rank(input))`. If :math:`dim[i] < 0`,
            the dimension to reduce is :math:`rank + dim[i]`.
        keep_dim (bool|False): Whether to reserve the reduced dimension in the
            output Tensor. The result tensor will have one fewer dimension
            than the :attr:`input` unless :attr:`keep_dim` is true.
        name(str|None): A name for this layer(optional). If set None, the
            layer will be named automatically.

    Returns:
        Variable: The reduced Tensor variable.

    Examples:
        .. code-block:: python

            # x is a Tensor variable with following elements:
            #    [[0.2, 0.3, 0.5, 0.9]
            #     [0.1, 0.2, 0.6, 0.7]]
            # Each example is followed by the correspending output tensor.
            fluid.layers.reduce_prod(x)  # [0.0002268]
            fluid.layers.reduce_prod(x, dim=0)  # [0.02, 0.06, 0.3, 0.63]
            fluid.layers.reduce_prod(x, dim=-1)  # [0.027, 0.0084]
            fluid.layers.reduce_prod(x, dim=1,
                                     keep_dim=True)  # [[0.027], [0.0084]]

            # x is a Tensor variable with shape [2, 2, 2] and elements as below:
            #      [[[1.0, 2.0], [3.0, 4.0]],
            #      [[5.0, 6.0], [7.0, 8.0]]]
            # Each example is followed by the correspending output tensor.
            fluid.layers.reduce_prod(x, dim=[1, 2]) # [24.0, 1680.0]
            fluid.layers.reduce_prod(x, dim=[0, 1]) # [105.0, 384.0]
    """
    helper = LayerHelper('reduce_prod', **locals())
    out = helper.create_variable_for_type_inference(dtype=helper.input_dtype())
    if dim is not None and not isinstance(dim, list):
        dim = [dim]
    helper.append_op(
        type='reduce_prod',
        inputs={'X': input},
        outputs={'Out': out},
        attrs={
            'dim': dim if dim != None else [0],
            'keep_dim': keep_dim,
            'reduce_all': True if dim == None else False
        })
    return out


def split(input, num_or_sections, dim=-1, name=None):
    """
    Split the input tensor into multiple sub-tensors.

    Args:
        input (Variable): The input variable which is a Tensor or LoDTensor.
        num_or_sections (int|list): If :attr:`num_or_sections` is an integer,
            then the integer indicates the number of equal sized sub-tensors
            that the tensor will be divided into. If :attr:`num_or_sections`
            is a list of integers, the length of list indicates the number of
            sub-tensors and the integers indicate the sizes of sub-tensors'
            :attr:`dim` dimension orderly.
        dim (int): The dimension along which to split. If :math:`dim < 0`, the
            dimension to split along is :math:`rank(input) + dim`.
        name(str|None): A name for this layer(optional). If set None, the layer
                       will be named automatically.

    Returns:
        list(Variable): The list of segmented tensor variables.

    Examples:
        .. code-block:: python

            # x is a Tensor variable with shape [3, 9, 5]:
            x0, x1, x2 = fluid.layers.split(x, num_or_sections=3, dim=1)
            x0.shape  # [3, 3, 5]
            x1.shape  # [3, 3, 5]
            x2.shape  # [3, 3, 5]
            x0, x1, x2 = fluid.layers.split(
                x, num_or_sections=[2, 3, 4], dim=1)
            x0.shape  # [3, 2, 5]
            x1.shape  # [3, 3, 5]
            x2.shape  # [3, 4, 5]
    """
    helper = LayerHelper('split', **locals())
    input_shape = input.shape
    dim = (len(input_shape) + dim) if dim < 0 else dim
    if isinstance(num_or_sections, int):
        assert num_or_sections > 1, 'num_or_sections must be more than 1.'
        num = num_or_sections
    else:
        assert len(num_or_sections) < input_shape[
            dim], 'len(num_or_sections) must not be more than input.shape[dim].'
        num = len(num_or_sections)
    outs = [
        helper.create_variable_for_type_inference(dtype=helper.input_dtype())
        for i in range(num)
    ]
    helper.append_op(
        type='split',
        inputs={'X': input},
        outputs={'Out': outs},
        attrs={
            'num': num_or_sections if isinstance(num_or_sections, int) else 0,
            'sections': num_or_sections
            if isinstance(num_or_sections, list) else [],
            'axis': dim
        })
    return outs


def l2_normalize(x, axis, epsilon=1e-12, name=None):
    """
    **L2 normalize Layer**

    The l2 normalize layer normalizes `x` along dimension `axis` using an L2
    norm. For a 1-D tensor (`dim` is fixed to 0), this layer computes

    .. math::

        y = \\frac{x}{ \sqrt{\sum {x^2} + epsion }}

    For `x` with more dimensions, this layer independently normalizes each 1-D
    slice along dimension `axis`.

    Args:
        x(Variable|list): The input tensor to l2_normalize layer.
        axis(int): The axis on which to apply normalization. If `axis < 0`, \
            the dimension to normalization is rank(X) + axis. -1 is the
            last dimension.
        epsilon(float): The epsilon value is used to avoid division by zero, \
            the defalut value is 1e-10.
        name(str|None): A name for this layer(optional). If set None, the layer \
            will be named automatically.

    Returns:
        Variable: The output tensor variable is the same shape with `x`.

    Examples:

        .. code-block:: python

            data = fluid.layers.data(name="data",
                                     shape=(3, 17, 13),
                                     dtype="float32")
            normed = fluid.layers.l2_normalize(x=data, axis=1)
    """

    if len(x.shape) == 1:
        axis = 0
    helper = LayerHelper("l2_normalize", **locals())

    out = helper.create_variable_for_type_inference(dtype=x.dtype)
    norm = helper.create_variable_for_type_inference(dtype=x.dtype)
    helper.append_op(
        type="norm",
        inputs={"X": x},
        outputs={"Out": out,
                 "Norm": norm},
        attrs={
            "axis": 1 if axis is None else axis,
            "epsilon": epsilon,
        })
    return out


def matmul(x, y, transpose_x=False, transpose_y=False, alpha=1.0, name=None):
    """
    Applies matrix multiplication to two tensors.

    Currently, the input tensors' rank can be any, but when the rank of any
    inputs is bigger than 3, this two inputs' rank should be equal.

    The actual behavior depends on the shapes of :math:`x`, :math:`y` and the
    flag values of :attr:`transpose_x`, :attr:`transpose_y`. Specifically:

    - If a transpose flag is specified, the last two dimensions of the tensor
      are transposed. If the tensor is rank-1 of shape :math:`[D]`, then for
      :math:`x` it is treated as :math:`[1, D]` in nontransposed form and as
      :math:`[D, 1]` in transposed form, whereas for :math:`y` it is the
      opposite: It is treated as :math:`[D, 1]` in nontransposed form and as
      :math:`[1, D]` in transposed form.

    - After transpose, the two tensors are 2-D or n-D and matrix multiplication
      performs in the following way.

      - If both are 2-D, they are multiplied like conventional matrices.
      - If either is n-D, it is treated as a stack of matrices residing in the
        last two dimensions and a batched matrix multiply supporting broadcast
        applies on the two tensors.

    Also note that if the raw tensor :math:`x` or :math:`y` is rank-1 and
    nontransposed, the prepended or appended dimension :math:`1` will be
    removed after matrix multiplication.

    Args:
        x (Variable): The input variable which is a Tensor or LoDTensor.
        y (Variable): The input variable which is a Tensor or LoDTensor.
        transpose_x (bool): Whether to transpose :math:`x` before multiplication.
        transpose_y (bool): Whether to transpose :math:`y` before multiplication.
        alpha (float): The scale of output. Default 1.0.
        name(str|None): A name for this layer(optional). If set None, the layer
            will be named automatically.

    Returns:
        Variable: The product Tensor variable.

    Examples:
        .. code-block:: python

            # Examples to clarify shapes of the inputs and output
            # x: [B, ..., M, K], y: [B, ..., K, N]
            fluid.layers.matmul(x, y)  # out: [B, ..., M, N]

            # x: [B, M, K], y: [B, K, N]
            fluid.layers.matmul(x, y)  # out: [B, M, N]

            # x: [B, M, K], y: [K, N]
            fluid.layers.matmul(x, y)  # out: [B, M, N]

            # x: [M, K], y: [K, N]
            fluid.layers.matmul(x, y)  # out: [M, N]

            # x: [B, M, K], y: [K]
            fluid.layers.matmul(x, y)  # out: [B, M]

            # x: [K], y: [K]
            fluid.layers.matmul(x, y)  # out: [1]

            # x: [M], y: [N]
            fluid.layers.matmul(x, y, True, True)  # out: [M, N]
    """

    def __check_input(x, y):
        if len(y.shape) > len(x.shape):
            raise ValueError(
                "Invalid inputs for matmul. "
                "x's rank should be always greater than or equal to y'rank.")

        x_shape = list(x.shape)
        y_shape = list(y.shape)
        if len(x_shape) == 1:
            x_shape = [1] + x_shape
        if len(y_shape) == 1:
            y_shape = y_shape + [1]

        # check the inner 2 dimensions
        if transpose_x:
            x_shape[-2], x_shape[-1] = x_shape[-1], x_shape[-2]
        if transpose_y:
            y_shape[-2], y_shape[-1] = y_shape[-1], y_shape[-2]
        if x_shape[-1] != y_shape[-2]:
            raise ValueError("Invalid inputs for matmul.")

        if len(y_shape) > 2:
            for i, dim_x in enumerate(x_shape[:-2]):
                if dim_x != y_shape[i]:
                    raise ValueError("Invalid inputs for matmul.")

    __check_input(x, y)

    helper = LayerHelper('matmul', **locals())
    out = helper.create_variable_for_type_inference(dtype=x.dtype)
    helper.append_op(
        type='matmul',
        inputs={'X': x,
                'Y': y},
        outputs={'Out': out},
        attrs={
            'transpose_X': transpose_x,
            'transpose_Y': transpose_y,
            'alpha': float(alpha),
        })
    return out


def topk(input, k, name=None):
    """
    This operator is used to find values and indices of the k largest entries
    for the last dimension.

    If the input is a vector (1-D Tensor), finds the k largest entries in the vector
    and outputs their values and indices as vectors. Thus values[j] is the j-th
    largest entry in input, and its index is indices[j].

    If the input is a Tensor with higher rank, this operator computes the top k
    entries along the last dimension.

    For example:

    .. code-block:: text

        If:
            input = [[5, 4, 2, 3],
                     [9, 7, 10, 25],
                     [6, 2, 10, 1]]
            k = 2

        Then:
            The first output:
            values = [[5, 4],
                      [10, 25],
                      [6, 10]]

            The second output:
            indices = [[0, 1],
                       [2, 3],
                       [0, 2]]

    Args:
        input(Variable): The input variable which can be a vector or Tensor with
            higher rank.
        k(int):  The number of top elements to look for along the last dimension
                 of input.
        name(str|None): A name for this layer(optional). If set None, the layer
                       will be named automatically.
                       Default: None

    Returns:
        Tuple[Variable]: A tuple with two elements. Each element is a Variable.
        The first one is k largest elements along each last
        dimensional slice. The second one is indices of values
        within the last dimension of input.

    Raises:
        ValueError: If k < 1 or k is not less than the last dimension of input

    Examples:
        .. code-block:: python

            top5_values, top5_indices = layers.topk(input, k=5)
    """
    helper = LayerHelper("top_k", **locals())
    values = helper.create_variable_for_type_inference(dtype=input.dtype)
    indices = helper.create_variable_for_type_inference(dtype="int64")
    helper.append_op(
        type="top_k",
        inputs={"X": [input]},
        outputs={"Out": [values],
                 "Indices": [indices]},
        attrs={"k": k})
    values.stop_gradient = True
    indices.stop_gradient = True
    return values, indices


def edit_distance(input, label, normalized=True, ignored_tokens=None):
    """
    EditDistance operator computes the edit distances between a batch of
    hypothesis strings and their references. Edit distance, also called
    Levenshtein distance, measures how dissimilar two strings are by counting
    the minimum number of operations to transform one string into anthor.
    Here the operations include insertion, deletion, and substitution.

    For example, given hypothesis string A = "kitten" and reference
    B = "sitting", the edit distance is 3 for A will be transformed into B
    at least after two substitutions and one insertion:

    "kitten" -> "sitten" -> "sittin" -> "sitting"

    The input is a LoDTensor consisting of all the hypothesis strings with
    the total number denoted by `batch_size`, and the separation is specified
    by the LoD information. And the `batch_size` reference strings are arranged
    in order in the same way in the input LoDTensor.

    The output contains the `batch_size` results and each stands for the edit
    distance for a pair of strings respectively. If Attr(normalized) is true,
    the edit distance will be divided by the length of reference string.

    Args:
        input(Variable): The indices for hypothesis strings.
        label(Variable): The indices for reference strings.
        normalized(bool, default True): Indicated whether to normalize the edit distance by
                          the length of reference string.
        ignored_tokens(list<int>, default None): Tokens that should be removed before
                                     calculating edit distance.
        name (str): The name of this layer. It is optional.

    Returns:
        Variable: sequence-to-sequence edit distance in shape [batch_size, 1].

    Examples:
        .. code-block:: python

            x = fluid.layers.data(name='x', shape=[8], dtype='float32')
            y = fluid.layers.data(name='y', shape=[7], dtype='float32')
            cost = fluid.layers.edit_distance(input=x,label=y)
    """
    helper = LayerHelper("edit_distance", **locals())

    # remove some tokens from input and labels
    if ignored_tokens is not None and len(ignored_tokens) > 0:
        erased_input = helper.create_variable_for_type_inference(dtype="int64")
        erased_label = helper.create_variable_for_type_inference(dtype="int64")

        helper.append_op(
            type="sequence_erase",
            inputs={"X": [input]},
            outputs={"Out": [erased_input]},
            attrs={"tokens": ignored_tokens})
        input = erased_input

        helper.append_op(
            type="sequence_erase",
            inputs={"X": [label]},
            outputs={"Out": [erased_label]},
            attrs={"tokens": ignored_tokens})
        label = erased_label

    # edit distance op
    edit_distance_out = helper.create_variable_for_type_inference(dtype="int64")
    sequence_num = helper.create_variable_for_type_inference(dtype="int64")
    helper.append_op(
        type="edit_distance",
        inputs={"Hyps": [input],
                "Refs": [label]},
        outputs={"Out": [edit_distance_out],
                 "SequenceNum": [sequence_num]},
        attrs={"normalized": normalized})

    return edit_distance_out, sequence_num


def ctc_greedy_decoder(input, blank, name=None):
    """
    This op is used to decode sequences by greedy policy by below steps:

    1. Get the indexes of max value for each row in input. a.k.a.
       numpy.argmax(input, axis=0).
    2. For each sequence in result of step1, merge repeated tokens between two
       blanks and delete all blanks.

    A simple example as below:

    .. code-block:: text

        Given:

        input.data = [[0.6, 0.1, 0.3, 0.1],
                      [0.3, 0.2, 0.4, 0.1],
                      [0.1, 0.5, 0.1, 0.3],
                      [0.5, 0.1, 0.3, 0.1],

                      [0.5, 0.1, 0.3, 0.1],
                      [0.2, 0.2, 0.2, 0.4],
                      [0.2, 0.2, 0.1, 0.5],
                      [0.5, 0.1, 0.3, 0.1]]

        input.lod = [[4, 4]]

        Then:

        output.data = [[2],
                       [1],
                       [3]]

        output.lod = [[2, 1]]

    Args:

        input(Variable): (LoDTensor<float>), the probabilities of
                         variable-length sequences, which is a 2-D Tensor with
                         LoD information. It's shape is [Lp, num_classes + 1],
                         where Lp is the sum of all input sequences' length and
                         num_classes is the true number of classes. (not
                         including the blank label).
        blank(int): the blank label index of Connectionist Temporal
                    Classification (CTC) loss, which is in thehalf-opened
                    interval [0, num_classes + 1).
        name (str): The name of this layer. It is optional.

    Returns:
        Variable: CTC greedy decode result. If all the sequences in result were
        empty, the result LoDTensor will be [-1] with LoD [[]] and dims [1, 1].

    Examples:
        .. code-block:: python

            x = fluid.layers.data(name='x', shape=[8], dtype='float32')

            cost = fluid.layers.ctc_greedy_decoder(input=x, blank=0)
    """
    helper = LayerHelper("ctc_greedy_decoder", **locals())
    _, topk_indices = topk(input, k=1)

    # ctc align op
    ctc_out = helper.create_variable_for_type_inference(dtype="int64")
    helper.append_op(
        type="ctc_align",
        inputs={"Input": [topk_indices]},
        outputs={"Output": [ctc_out]},
        attrs={"merge_repeated": True,
               "blank": blank})
    return ctc_out


def warpctc(input, label, blank=0, norm_by_times=False):
    """
    An operator integrating the open source Warp-CTC library
    (https://github.com/baidu-research/warp-ctc)
    to compute Connectionist Temporal Classification (CTC) loss.
    It can be aliased as softmax with CTC, since a native softmax activation is
    interated to the Warp-CTC library, to to normlize values for each row of the
    input tensor.

    Args:
       input (Variable): The unscaled probabilities of variable-length sequences,
         which is a 2-D Tensor with LoD information.
         It's shape is [Lp, num_classes + 1], where Lp is the sum of all input
         sequences' length and num_classes is the true number of classes.
         (not including the blank label).
       label (Variable): The ground truth of variable-length sequence,
         which is a 2-D Tensor with LoD information. It is of the shape [Lg, 1],
         where Lg is th sum of all labels' length.
       blank (int, default 0): The blank label index of Connectionist
         Temporal Classification (CTC) loss, which is in the
         half-opened interval [0, num_classes + 1).
       norm_by_times(bool, default false): Whether to normalize the gradients
         by the number of time-step, which is also the sequence's length.
         There is no need to normalize the gradients if warpctc layer was
         follewed by a mean_op.

    Returns:
        Variable: The Connectionist Temporal Classification (CTC) loss,
        which is a 2-D Tensor of the shape [batch_size, 1].

    Examples:

        .. code-block:: python

            label = fluid.layers.data(shape=[11, 8], dtype='float32', lod_level=1)
            predict = fluid.layers.data(shape=[11, 1], dtype='float32')
            cost = fluid.layers.warpctc(input=predict, label=label)

    """
    helper = LayerHelper('warpctc', **locals())
    loss_out = helper.create_variable_for_type_inference(dtype=input.dtype)
    grad_out = helper.create_variable_for_type_inference(dtype=input.dtype)
    helper.append_op(
        type='warpctc',
        inputs={'Logits': [input],
                'Label': [label]},
        outputs={'WarpCTCGrad': [grad_out],
                 'Loss': [loss_out]},
        attrs={'blank': blank,
               'norm_by_times': norm_by_times})
    return loss_out


def sequence_reshape(input, new_dim):
    """
    **Sequence Reshape Layer**

    This layer will rearrange the input sequences. The new dimension is set by
    user. Length of each sequence is computed according to original length,
    original dimension and new dimension. The following example will help to
    illustrate the function of this layer:

    .. code-block:: text

        x is a LoDTensor:
            x.lod  = [[0, 2, 6]]
            x.data = [[1,  2], [3,  4],
                      [5,  6], [7,  8],
                      [9, 10], [11, 12]]
            x.dims = [6, 2]

        set new_dim = 4

        then out is a LoDTensor:

            out.lod  = [[0, 1, 3]]

            out.data = [[1,  2,  3,  4],
                        [5,  6,  7,  8],
                        [9, 10, 11, 12]]
            out.dims = [3, 4]

    Currently, only 1-level LoDTensor is supported and please make sure
    (original length * original dimension) can be divided by new dimension with
    no remainder for each sequence.

    Args:

       input (Variable): A 2-D LoDTensor with shape being [N, M] where M for dimension.
       new_dim (int): New dimension that the input LoDTensor is reshaped to.

    Returns:

        Variable: Reshaped LoDTensor according to new dimension.

    Examples:
        .. code-block:: python

            x = fluid.layers.data(shape=[5, 20], dtype='float32', lod_level=1)
            x_reshaped = fluid.layers.sequence_reshape(input=x, new_dim=10)
    """
    helper = LayerHelper('sequence_reshape', **locals())
    out = helper.create_variable_for_type_inference(helper.input_dtype())
    helper.append_op(
        type='sequence_reshape',
        inputs={'X': [input]},
        outputs={'Out': [out]},
        attrs={'new_dim': new_dim})
    return out


# FIXME(wuyi): let docstring_checker.py understand @autodoc.
# For now, the comments in c++ use types like Tensor, but in python side
# the type is often "Variable", and arguments may vary.
@templatedoc(op_type="nce")
def nce(input,
        label,
        num_total_classes,
        sample_weight=None,
        param_attr=None,
        bias_attr=None,
        num_neg_samples=None,
        name=None):
    """
    ${comment}

    Args:
        input (Variable): input variable.
        label (Variable): label.
        num_total_classes (int):${num_total_classes_comment}
        sample_weight (Variable|None): A Variable of shape [batch_size, 1]
            storing a weight for each sample. The default weight for each
            sample is 1.0.
        param_attr (ParamAttr|None): The parameter attribute for learnable parameters/weights
             of nce. If it is set to None or one attribute of ParamAttr, nce
             will create ParamAttr as param_attr. If the Initializer of the param_attr
             is not set, the parameter is initialized with Xavier. Default: None.
        bias_attr (ParamAttr|bool|None): The parameter attribute for the bias of nce.
             If it is set to False, no bias will be added to the output units.
             If it is set to None or one attribute of ParamAttr, nce
             will create ParamAttr as bias_attr. If the Initializer of the bias_attr
             is not set, the bias is initialized zero. Default: None.
        num_neg_samples (int): ${num_neg_samples_comment}
        name (str|None): A name for this layer(optional). If set None, the layer
             will be named automatically. Default: None.

    Returns:
        Variable: The output nce loss.

    Examples:
        .. code-block:: python

            window_size = 5
            words = []
            for i in xrange(window_size):
                words.append(layers.data(
                    name='word_{0}'.format(i), shape=[1], dtype='int64'))

            dict_size = 10000
            label_word = int(window_size / 2) + 1

            embs = []
            for i in xrange(window_size):
                if i == label_word:
                    continue

                emb = layers.embedding(input=words[i], size=[dict_size, 32],
                                       param_attr='emb.w', is_sparse=True)
                embs.append(emb)

            embs = layers.concat(input=embs, axis=1)
            loss = layers.nce(input=embs, label=words[label_word],
                          num_total_classes=dict_size, param_attr='nce.w',
                          bias_attr='nce.b')
    """
    helper = LayerHelper('nce', **locals())
    assert isinstance(input, Variable)
    assert isinstance(label, Variable)

    dim = input.shape[1]
    num_true_class = label.shape[1]
    w = helper.create_parameter(
        attr=helper.param_attr,
        shape=[num_total_classes, dim],
        is_bias=False,
        dtype=input.dtype)
    inputs = {
        'Input': input,
        'Label': label,
        'Weight': w,
        'SampleWeight': sample_weight if sample_weight is not None else []
    }
    if helper.bias_attr:
        b = helper.create_parameter(
            attr=helper.bias_attr,
            shape=[num_total_classes, 1],
            is_bias=True,
            dtype=input.dtype)
        inputs['Bias'] = b
    cost = helper.create_variable_for_type_inference(dtype=input.dtype)
    sample_logits = helper.create_variable_for_type_inference(dtype=input.dtype)
    sample_labels = helper.create_variable_for_type_inference(dtype=label.dtype)

    if num_neg_samples is None:
        num_neg_samples = 10
    else:
        num_neg_samples = int(num_neg_samples)

    attrs = {
        'num_total_classes': int(num_total_classes),
        'num_neg_samples': num_neg_samples
    }

    helper.append_op(
        type='nce',
        inputs=inputs,
        outputs={
            'Cost': cost,
            'SampleLogits': sample_logits,
            'SampleLabels': sample_labels
        },
        attrs=attrs)
    return cost / (num_neg_samples + 1)


def hsigmoid(input,
             label,
             num_classes,
             param_attr=None,
             bias_attr=None,
             name=None):
    """
    The hierarchical sigmoid operator is used to accelerate the training
    process of language model. This operator organizes the classes into a
    complete binary tree, each leaf node represents a class(a word) and each
    internal node acts as a binary classifier. For each word there's a unique
    path from root to it's leaf node, hsigmoid calculate the cost for each
    internal node on the path, and sum them to get a total cost. hsigmoid can
    achive a acceleration from :math:`O(N)` to :math:`O(logN)`, where :math:`N`
    represents the size of word dict.

    Refer to `Hierarchical Probabilistic Neural Network Language Model
    <http://www.iro.umontreal.ca/~lisa/pointeurs/hierarchical-nnlm-aistats05.pdf>`_

    Args:
        input (Variable): The input tensor variable with shape
            :math:`[N \\times D]`, where :math:`N` is the size of mini-batch,
            and :math:`D` is the feature size.
        label (Variable): The tensor variable contains labels of training data.
            It's a tensor with shape is :math:`[N \\times 1]`.
        num_classes: (int), The number of classes, must not be less than 2.
        param_attr (ParamAttr|None): The parameter attribute for learnable parameters/weights
             of hsigmoid. If it is set to None or one attribute of ParamAttr, hsigmoid
             will create ParamAttr as param_attr. If the Initializer of the param_attr
             is not set, the parameter is initialized with Xavier. Default: None.
        bias_attr (ParamAttr|bool|None): The parameter attribute for the bias of hsigmoid.
             If it is set to False, no bias will be added to the output units.
             If it is set to None or one attribute of ParamAttr, hsigmoid
             will create ParamAttr as bias_attr. If the Initializer of the bias_attr
             is not set, the bias is initialized zero. Default: None.
        name (str|None): A name for this layer(optional). If set None, the layer
             will be named automatically. Default: None.

    Returns:
        Out: (Tensor) The cost of hierarchical sigmoid operator. the shape is [N, 1]

    Examples:

        .. code-block:: python

            x = fluid.layers.data(name='x', shape=[2], dtype='float32')
            y = fluid.layers.data(name='y', shape=[1], dtype='int64')
            out = fluid.layers.hsigmoid(input=x, label=y, num_classes=6)
    """

    helper = LayerHelper('hierarchical_sigmoid', **locals())
    dtype = helper.input_dtype()
    out = helper.create_variable_for_type_inference(dtype)
    pre_out = helper.create_variable_for_type_inference(dtype)
    dim = input.shape[1]
    if num_classes < 2:
        raise ValueError("num_classes must not be less than 2.")
    weights = helper.create_parameter(
        attr=helper.param_attr,
        shape=[num_classes - 1, dim],
        is_bias=False,
        dtype=input.dtype)
    inputs = {"X": input, "W": weights, "Label": label}
    if helper.bias_attr:
        bias = helper.create_parameter(
            attr=helper.bias_attr,
            shape=[1, num_classes - 1],
            is_bias=True,
            dtype=input.dtype)
        inputs['Bias'] = bias
    helper.append_op(
        type="hierarchical_sigmoid",
        inputs=inputs,
        outputs={"Out": out,
                 "PreOut": pre_out},
        attrs={"num_classes": num_classes})
    return out


def transpose(x, perm, name=None):
    """
    Permute the dimensions of `input` according to `perm`.

    The `i`-th dimension  of the returned tensor will correspond to the
    perm[i]-th dimension of `input`.

    Args:
        x (Variable): The input Tensor.
        perm (list): A permutation of the dimensions of `input`.
        name (str): The name of this layer. It is optional.

    Returns:
        Variable: A transposed Tensor.

    Examples:
        .. code-block:: python

            x = fluid.layers.data(name='x', shape=[5, 10, 15], dtype='float32')
            x_transposed = layers.transpose(x, perm=[1, 0, 2])
    """

    if len(perm) != len(x.shape):
        raise ValueError(
            "Input(perm) is the permutation of dimensions of Input(input). "
            "It's length shoud be equal to Input(input)'s rank.")
    for idx, dim in enumerate(perm):
        if dim >= len(x.shape):
            raise ValueError(
                "Each element in perm should be less than x's rank. "
                "%d-th element in perm is %d which accesses x's rank %d." %
                (idx, perm[idx], len(x.shape)))

    helper = LayerHelper('transpose', **locals())
    out = helper.create_variable_for_type_inference(x.dtype)
    x_shape = helper.create_variable_for_type_inference(x.dtype)
    helper.append_op(
        type='transpose2',
        inputs={'X': [x]},
        outputs={'Out': [out],
                 'XShape': [x_shape]},
        attrs={'axis': perm})
    return out


def im2sequence(input,
                filter_size=1,
                stride=1,
                padding=0,
                input_image_size=None,
                out_stride=1,
                name=None):
    """
    Extracts image patches from the input tensor to form a tensor of shape
    {input.batch_size * output_height * output_width, filter_size_H *
    filter_size_W * input.channels} which is similar with im2col.
    This op use filter / kernel to scan images and convert these images to
    sequences. After expanding, the number of time step are
    output_height * output_width for an image, in which output_height and
    output_width are calculated by below equation:

    .. math::

        output\_size = 1 + \
            (2 * padding + img\_size - block\_size + stride - 1) / stride

    And the dimension of each time step is block_y * block_x * input.channels.

    Args:
        input (Variable): The input should be a tensor in NCHW format.

        filter_size(int|tuple|None): The filter size. If filter_size is a tuple,
            it must contain two integers, (filter_size_H, filter_size_W).
            Otherwise, the filter will be a square.

        stride(int|tuple): The stride size. If stride is a tuple, it must
            contain two integers, (stride_H, stride_W). Otherwise, the
            stride_H = stride_W = stride. Default: stride = 1.

        padding(int|tuple): The padding size. If padding is a tuple, it can
            contain two integers like (padding_H, padding_W) which means
            padding_up = padding_down = padding_H and
            padding_left = padding_right = padding_W. Or it can use
            (padding_up, padding_left, padding_down, padding_right) to indicate
            paddings of four direction. Otherwise, a scalar padding means
            padding_up = padding_down = padding_left = padding_right = padding
            Default: padding = 0.

        input_image_size(Variable): the input contains image real size.It's dim
            is [batchsize, 2]. It is dispensable.It is just for batch inference.

        out_stride(int|tuple): The scaling of image through CNN. It is
            dispensable. It is valid only when input_image_size is not null.
            If out_stride is tuple,  it must contain two intergers,
            (out_stride_H, out_stride_W). Otherwise,
            the out_stride_H = out_stride_W = out_stride.

        name (int): The name of this layer. It is optional.

    Returns:
        output: The output is a LoDTensor with shape
        {input.batch_size * output_height * output_width,
        filter_size_H * filter_size_W * input.channels}.
        If we regard output as a matrix, each row of this matrix is
        a step of a sequence.

    Examples:

        .. code-block:: text

            Given:

            x = [[[[ 6.  2.  1.]
                   [ 8.  3.  5.]
                   [ 0.  2.  6.]]

                  [[ 2.  4.  4.]
                   [ 6.  3.  0.]
                   [ 6.  4.  7.]]]

                 [[[ 6.  7.  1.]
                   [ 5.  7.  9.]
                   [ 2.  4.  8.]]

                  [[ 1.  2.  1.]
                   [ 1.  3.  5.]
                   [ 9.  0.  8.]]]]

            x.dims = {2, 2, 3, 3}

            And:

            filter = [2, 2]
            stride = [1, 1]
            padding = [0, 0]

            Then:

            output.data = [[ 6.  2.  8.  3.  2.  4.  6.  3.]
                           [ 2.  1.  3.  5.  4.  4.  3.  0.]
                           [ 8.  3.  0.  2.  6.  3.  6.  4.]
                           [ 3.  5.  2.  6.  3.  0.  4.  7.]
                           [ 6.  7.  5.  7.  1.  2.  1.  3.]
                           [ 7.  1.  7.  9.  2.  1.  3.  5.]
                           [ 5.  7.  2.  4.  1.  3.  9.  0.]
                           [ 7.  9.  4.  8.  3.  5.  0.  8.]]

            output.dims = {8, 8}

            output.lod = [[4, 4]]

     Examples:

        .. code-block:: python

            output = fluid.layers.im2sequence(
                input=layer, stride=[1, 1], filter_size=[2, 2])

    """

    if isinstance(filter_size, int):
        filter_size = [filter_size, filter_size]
    if isinstance(stride, int):
        stride = [stride, stride]
    if isinstance(padding, int):
        padding = [padding, padding]
    if len(padding) == 2:
        padding.append(padding[0])
        padding.append(padding[1])
    inputs = {"X": input}
    attrs = {"kernels": filter_size, "strides": stride, "padding": padding}
    if input_image_size:
        if isinstance(out_stride, int):
            out_stride = [out_stride, out_stride]
        inputs["Y"] = input_image_size
        attrs["out_stride"] = out_stride
    helper = LayerHelper('im2sequence', **locals())
    out = helper.create_variable_for_type_inference(dtype=helper.input_dtype())
    helper.append_op(
        type='im2sequence', inputs=inputs, outputs={'Out': out}, attrs=attrs)
    return out


@templatedoc()
def row_conv(input, future_context_size, param_attr=None, act=None):
    """
    ${comment}

    Args:
        input (${x_type}): ${x_comment}.
        future_context_size (int): Future context size. Please note, the shape
            of convolution kernel is [future_context_size + 1, D].
        param_attr (ParamAttr): Attributes of parameters, including
            name, initializer etc.
        act (str): Non-linear activation to be applied to output variable.

    Returns:
        ${out_comment}.

    Examples:
        >>> import paddle.fluid as fluid
        >>> x = fluid.layers.data(name='x', shape=[16],
        >>>                        dtype='float32', lod_level=1)
        >>> out = fluid.layers.row_conv(input=x, future_context_size=2)
    """
    helper = LayerHelper('row_conv', **locals())
    dtype = helper.input_dtype()
    filter_shape = [future_context_size + 1, input.shape[1]]
    filter_param = helper.create_parameter(
        attr=helper.param_attr, shape=filter_shape, dtype=dtype)
    out = helper.create_variable_for_type_inference(dtype)
    helper.append_op(
        type='row_conv',
        inputs={'X': [input],
                'Filter': [filter_param]},
        outputs={'Out': [out]})
    return helper.append_activation(out)


@templatedoc()
def multiplex(inputs, index):
    """
    ${comment}

    >>> import paddle.fluid as fluid
    >>> x1 = fluid.layers.data(name='x1', shape=[4], dtype='float32')
    >>> x2 = fluid.layers.data(name='x2', shape=[4], dtype='float32')
    >>> index = fluid.layers.data(name='index', shape=[1], dtype='int32')
    >>> out = fluid.layers.multiplex(inputs=[x1, x2], index=index)

    Args:
       inputs (list): ${x_comment}.
       index (${ids_type}): ${ids_comment}.

    Returns:
        ${out_comment}.
    """
    helper = LayerHelper('multiplex', **locals())

    if not isinstance(inputs, list) and len(inputs) < 2:
        raise ValueError("inputs should be a list object and contains at least "
                         "2 elements.")

    out = helper.create_variable_for_type_inference(inputs[0].dtype)
    helper.append_op(
        type='multiplex',
        inputs={'X': inputs,
                'Ids': index},
        outputs={'Out': [out]})
    return out


def softmax_with_cross_entropy(logits,
                               label,
                               soft_label=False,
                               ignore_index=-100):
    """
    **Softmax With Cross Entropy Operator.**

    Cross entropy loss with softmax is used as the output layer extensively. This
    operator computes the softmax normalized values for each row of the input
    tensor, after which cross-entropy loss is computed. This provides a more
    numerically stable gradient.

    Because this operator performs a softmax on logits internally, it expects
    unscaled logits. This operator should not be used with the output of
    softmax operator since that would produce incorrect results.

    When the attribute soft_label is set false, this operators expects mutually
    exclusive hard labels, each sample in a batch is in exactly one class with a
    probability of 1.0. Each sample in the batch will have a single label.

    The equation is as follows:

    1) Hard label (one-hot label, so every sample has exactly one class)

    .. math::

        loss_j =  -\\text{logit}_{label_j} +
        \\log\\left(\\sum_{i=0}^{K}\\exp(\\text{logit}_i)\\right), j = 1,..., K

    2) Soft label (each sample can have a distribution over all classes)

    .. math::

        loss_j =  -\\sum_{i=0}^{K}\\text{label}_i
        \\left(\\text{logit}_i - \\log\\left(\\sum_{i=0}^{K}
        \\exp(\\text{logit}_i)\\right)\\right), j = 1,...,K

    Args:
        logits (Variable): The unscaled log probabilities, which is a 2-D tensor
            with shape [N x K]. N is the batch_size, and K is the class number.
        label (Variable): The ground truth which is a 2-D tensor. If soft_label
            is set to false, Label is a Tensor<int64> with shape [N x 1]. If
            soft_label is set to true, Label is a Tensor<float/double> with
        soft_label (bool): A flag to indicate whether to interpretate the given
            labels as soft labels. By default, `soft_label` is set to False.
        ignore_index (int): Specifies a target value that is ignored and does
                            not contribute to the input gradient. Only valid
                            if soft_label is set to False. Default: -100

    Returns:
        Variable: The cross entropy loss is a 2-D tensor with shape [N x 1].

    Examples:
        .. code-block:: python

            data = fluid.layers.data(name='data', shape=[128], dtype='float32')
            label = fluid.layers.data(name='label', shape=[1], dtype='int64')
            fc = fluid.layers.fc(input=data, size=100)
            out = fluid.layers.softmax_with_cross_entropy(
                logits=fc, label=label)
    """
    helper = LayerHelper('softmax_with_cross_entropy', **locals())
    softmax = helper.create_variable_for_type_inference(dtype=logits.dtype)
    loss = helper.create_variable_for_type_inference(dtype=logits.dtype)
    helper.append_op(
        type='softmax_with_cross_entropy',
        inputs={'Logits': logits,
                'Label': label},
        outputs={'Softmax': softmax,
                 'Loss': loss},
        attrs={'soft_label': soft_label,
               'ignore_index': ignore_index})
    return loss


def smooth_l1(x, y, inside_weight=None, outside_weight=None, sigma=None):
    """
    This layer computes the smooth L1 loss for Variable :attr:`x` and :attr:`y`.
    It takes the first dimension of :attr:`x` and :attr:`y` as batch size.
    For each instance, it computes the smooth L1 loss element by element first
    and then sums all the losses. So the shape of ouput Variable is
    [batch_size, 1].

    Args:
        x (Variable): A tensor with rank at least 2. The input value of smooth
            L1 loss op with shape [batch_size, dim1, ..., dimN].
        y (Variable): A tensor with rank at least 2. The target value of smooth
            L1 loss op with same shape as :attr:`x`.
        inside_weight (Variable|None):  A tensor with rank at least 2. This
            input is optional and should have same shape with :attr:`x`. If
            provided, the result of (:attr:`x` - :attr:`y`) will be multiplied
            by this tensor element by element.
        outside_weight (Variable|None): A tensor with rank at least 2. This
            input is optional and should have same shape with :attr:`x`. If
            provided, the out smooth L1 loss will be multiplied by this tensor
            element by element.
        sigma (float|None): Hyper parameter of smooth L1 loss layer. A float
           scalar with default value 1.0.

    Returns:
        Variable: The output smooth L1 loss with shape [batch_size, 1].

    Examples:
        .. code-block:: python

            data = fluid.layers.data(name='data', shape=[128], dtype='float32')
            label = fluid.layers.data(
                name='label', shape=[100], dtype='float32')
            fc = fluid.layers.fc(input=data, size=100)
            out = fluid.layers.smooth_l1(x=fc, y=label)
    """

    helper = LayerHelper('smooth_l1_loss', **locals())
    diff = helper.create_variable_for_type_inference(dtype=x.dtype)
    loss = helper.create_variable_for_type_inference(dtype=x.dtype)
    helper.append_op(
        type='smooth_l1_loss',
        inputs={
            'X': x,
            'Y': y,
            'InsideWeight': inside_weight,
            'OutsideWeight': outside_weight
        },
        outputs={'Diff': diff,
                 'Out': loss},
        attrs={'sigma': sigma})
    return loss


def one_hot(input, depth):
    """
    This layer creates the one-hot representations for input indices.

    Args:
        input(Variable): Input indices, last dimension must be 1.
        depth(scalar): An interger defining the depth of the one-hot dimension.

    Returns:
        Variable: The one-hot representations of input.

    Examples:
        .. code-block:: python

            label = layers.data(name="label", shape=[1], dtype="float32")
            one_hot_label = layers.one_hot(input=label, depth=10)
    """
    helper = LayerHelper("one_hot", **locals())
    one_hot_out = helper.create_variable_for_type_inference(dtype='float32')
    helper.append_op(
        type="one_hot",
        inputs={'X': input},
        attrs={'depth': depth},
        outputs={'Out': one_hot_out})
    return one_hot_out


def autoincreased_step_counter(counter_name=None, begin=1, step=1):
    """
    Create an auto-increase variable
    which will be automatically increased by 1 every mini-batch
    Return the run counter of the main program, default is started from 1.

    Args:
        counter_name(str): The counter name, default is '@STEP_COUNTER@'.
        begin(int): The first value of this counter.
        step(int): The increment step between each execution.

    Returns:
        Variable: The global run counter.

    Examples:
        .. code-block:: python

           global_step = fluid.layers.autoincreased_step_counter(
               counter_name='@LR_DECAY_COUNTER@', begin=begin, step=1)
    """
    helper = LayerHelper('global_step_counter')
    if counter_name is None:
        counter_name = '@STEP_COUNTER@'
    counter, is_new_var = helper.create_or_get_global_variable(
        name=counter_name, dtype='int64', shape=[1], persistable=True)
    if is_new_var:
        helper.set_variable_initializer(
            counter, initializer=Constant(
                value=begin - 1, force_cpu=True))
        helper.main_program.global_block()._prepend_op(
            type='increment',
            inputs={'X': [counter]},
            outputs={'Out': [counter]},
            attrs={'step': float(step)})
        counter.stop_gradient = True

    return counter


def reshape(x, shape, actual_shape=None, act=None, inplace=False, name=None):
    """
    Gives a new shape to the input Tensor without changing its data.

    The target shape can be given by :attr:`shape` or :attr:`actual_shape`.
    :attr:`shape` is a list of integer while :attr:`actual_shape` is a tensor
    variable. :attr:`actual_shape` has a higher priority than :attr:`shape`
    if it is provided, while :attr:`shape` still should be set correctly to
    gurantee shape inference in compile-time.

    Some tricks exist when specifying the target shape.

    1. -1 means the value of this dimension is inferred from the total element
    number of x and remaining dimensions. Thus one and only one dimension can
    be set -1.

    2. 0 means the actual dimension value is going to be copied from the
    corresponding dimension of x. The indice of 0s in shape can not exceed
    Rank(X).

    Here are some examples to explain it.

    1. Given a 3-D tensor x with a shape [2, 4, 6], and the target shape
    is [6, 8], the reshape operator will transform x into a 2-D tensor with
    shape [6, 8] and leaving x's data unchanged.

    2. Given a 3-D tensor x with a shape [2, 4, 6], and the target shape
    specified is [2, 3, -1, 2], the reshape operator will transform x into a
    4-D tensor with shape [2, 3, 4, 2] and leaving x's data unchanged. In this
    case, one dimension of the target shape is set to -1, the value of this
    dimension is inferred from the total element number of x and remaining
    dimensions.

    3. Given a 3-D tensor x with a shape [2, 4, 6], and the target shape
    is [-1, 0, 3, 2], the reshape operator will transform x into a 4-D tensor
    with shape [2, 4, 3, 2] and leaving x's data unchanged. In this case,
    besides -1, 0 means the actual dimension value is going to be copied from
    the corresponding dimension of x.

    Args:
        x(variable): The input tensor.
        shape(list): The new shape. At most one dimension of the new shape can
                     be -1.
        actual_shape(variable): An optional input. If provided, reshape
                                according to this given shape rather than
                                :attr:`shape` specifying shape. That is to
                                say :attr:`actual_shape` has a higher priority
                                than :attr:`shape`.
        act (str): The non-linear activation to be applied to the reshaped tensor
                   variable.
        inplace(bool): Must use :attr:`False` if :attr:`x` is used in multiple
                       operators. If this flag is set :attr:`True`, reuse input
                       :attr:`x` to reshape, which will change the shape of
                       tensor variable :attr:`x` and might cause errors when
                       :attr:`x` is used in multiple operators. If :attr:`False`,
                       preserve the shape :attr:`x` and create a new output tensor
                       variable whose data is copied from input x but reshaped.
        name (str): The name of this layer. It is optional.

    Returns:
        Variable: The reshaped tensor variable if :attr:`act` is None. It is a \
                  new tensor variable if :attr:`inplace` is :attr:`False`, \
                  otherwise it is :attr:`x`. If :attr:`act` is not None, return \
                  the activated tensor variable.

    Raises:
        TypeError: if actual_shape is neither Variable nor None.

    Examples:
        .. code-block:: python

            data = fluid.layers.data(
                name='data', shape=[2, 4, 6], dtype='float32')
            reshaped = fluid.layers.reshape(
                x=data, shape=[-1, 0, 3, 2], inplace=True)
    """

    if not (isinstance(shape, list) or isinstance(shape, tuple)):
        raise ValueError("Input shape must be a python list or tuple.")
    inputs = {"X": x}
    if isinstance(actual_shape, Variable):
        inputs["Shape"] = actual_shape
    elif actual_shape is not None:
        raise TypeError("actual_shape should either be Variable or None")

    # Validate the shape
    unk_dim_idx = -1
    for dim_idx, dim_size in enumerate(shape):
        if dim_size == -1:
            assert unk_dim_idx == -1, (
                "Only one dimension in shape can be unknown.")
            unk_dim_idx = dim_idx
        elif dim_size == 0:
            assert dim_idx < len(x.shape), (
                "The indice of 0s in shape can not exceed Rank(X).")
        else:
            assert dim_size > 0, (
                "Each dimension size given in shape must not be negtive "
                "except one unknown dimension.")

    helper = LayerHelper("reshape2", **locals())
    out = x if inplace else helper.create_variable_for_type_inference(
        dtype=x.dtype)
    x_shape = helper.create_variable_for_type_inference(dtype=x.dtype)
    helper.append_op(
        type="reshape2",
        inputs=inputs,
        attrs={"shape": shape},
        outputs={"Out": out,
                 "XShape": x_shape})

    return helper.append_activation(out)


def squeeze(input, axes, name=None):
    """
    Remove single-dimensional entries from the shape of a tensor. Takes a
    parameter axes with a list of axes to squeeze. If axes is not provided, all
    the single dimensions will be removed from the shape. If an axis is
    selected with shape entry not equal to one, an error is raised.

    Examples:
    Case 1:
      Given
        X.shape = (1, 3, 1, 5)
      and
        axes = [0]
      we get:
        Out.shape = (3, 1, 5)
      Case 2:
        Given
          X.shape = (1, 3, 1, 5)
        and
          axes = []
        we get:
          Out.shape = (3, 5)

    Args:
        input (Variable): The input variable to be squeezed.
        axes (list): List of integers, indicating the dimensions to be squeezed.
        name (str|None): Name for this layer.

    Returns:
        Variable: Output squeezed variable.

    Examples:
        .. code-block:: python

            x = layers.data(name='x', shape=[5, 1, 10])
            y = layers.sequeeze(input=x, axes=[1])
    """
    helper = LayerHelper("squeeze", **locals())
    out = helper.create_variable_for_type_inference(dtype=input.dtype)
    x_shape = helper.create_variable_for_type_inference(dtype=input.dtype)
    helper.append_op(
        type="squeeze2",
        inputs={"X": input},
        attrs={"axes": axes},
        outputs={"Out": out,
                 "XShape": x_shape})

    return out


def unsqueeze(input, axes, name=None):
    """
    Insert single-dimensional entries to the shape of a tensor. Takes one
    required argument axes, a list of dimensions that will be inserted.
    Dimension indices in axes are as seen in the output tensor.

    For example:
      Given a tensor such that tensor with shape [3, 4, 5],
      then Unsqueezed tensor with axes=[0, 4] has shape [1, 3, 4, 5, 1].

    Args:
        input (Variable): The input variable to be unsqueezed.
        axes (list): List of integers, indicating the dimensions to be inserted.
        name (str|None): Name for this layer.

    Returns:
        Variable: Output unsqueezed variable.

    Examples:
        .. code-block:: python

            x = layers.data(name='x', shape=[5, 10])
            y = layers.unsequeeze(input=x, axes=[1])
    """
    helper = LayerHelper("unsqueeze", **locals())
    out = helper.create_variable_for_type_inference(dtype=input.dtype)
    x_shape = helper.create_variable_for_type_inference(dtype=input.dtype)
    helper.append_op(
        type="unsqueeze2",
        inputs={"X": input},
        attrs={"axes": axes},
        outputs={"Out": out,
                 "XShape": x_shape})

    return out


def lod_reset(x, y=None, target_lod=None):
    """
    Set LoD of :attr:`x` to a new one specified by :attr:`y` or
    :attr:`target_lod`. When :attr:`y` provided, :attr:`y.lod` would be
    considered as target LoD first, otherwise :attr:`y.data` would be
    considered as target LoD. If :attr:`y` is not provided, target LoD should
    be specified by :attr:`target_lod`. If target LoD is specified by
    :attr:`Y.data` or :attr:`target_lod`, only one level LoD is supported.

    .. code-block:: text

        * Example 1:

            Given a 1-level LoDTensor x:
                x.lod =  [[ 2,           3,                   1 ]]
                x.data = [[1.0], [2.0], [3.0], [4.0], [5.0], [6.0]]
                x.dims = [6, 1]

            target_lod: [4, 2]

            then we get a 1-level LoDTensor:
                out.lod =  [[4,                          2]]
                out.data = [[1.0], [2.0], [3.0], [4.0], [5.0], [6.0]]
                out.dims = [6, 1]

        * Example 2:

            Given a 1-level LoDTensor x:
                x.lod =  [[2,            3,                   1]]
                x.data = [[1.0], [2.0], [3.0], [4.0], [5.0], [6.0]]
                x.dims = [6, 1]

            y is a Tensor:
                y.data = [[2, 4]]
                y.dims = [1, 3]

            then we get a 1-level LoDTensor:
                out.lod =  [[2,            4]]
                out.data = [[1.0], [2.0], [3.0], [4.0], [5.0], [6.0]]
                out.dims = [6, 1]

        * Example 3:

            Given a 1-level LoDTensor x:
                x.lod =  [[2,            3,                   1]]
                x.data = [[1.0], [2.0], [3.0], [4.0], [5.0], [6.0]]
                x.dims = [6, 1]

            y is a 2-level LoDTensor:
                y.lod =  [[2, 2], [2, 2, 1, 1]]
                y.data = [[1.1], [2.1], [3.1], [4.1], [5.1], [6.1]]
                y.dims = [6, 1]

            then we get a 2-level LoDTensor:
                out.lod =  [[2, 2], [2, 2, 1, 1]]
                out.data = [[1.0], [2.0], [3.0], [4.0], [5.0], [6.0]]
                out.dims = [6, 1]

    Args:
        x (Variable): Input variable which could be a Tensor or LodTensor.
        y (Variable|None): If provided, output's LoD would be derived
                           from :attr:`y`.
        target_lod (list|tuple|None): One level LoD which should be considered
                                      as target LoD when :attr:`y` not provided.

    Returns:
        Variable: Output variable with LoD specified by this layer.

    Raises:
        ValueError: If :attr:`y` and :attr:`target_lod` are both None.

    Examples:
        .. code-block:: python

            x = layers.data(name='x', shape=[10])
            y = layers.data(name='y', shape=[10, 20], lod_level=2)
            out = layers.lod_reset(x=x, y=y)
    """
    helper = LayerHelper("lod_reset", **locals())
    out = helper.create_variable_for_type_inference(dtype=x.dtype)
    if y is not None:
        helper.append_op(
            type="lod_reset", inputs={'X': x,
                                      'Y': y}, outputs={'Out': out})
    elif target_lod is not None:
        helper.append_op(
            type="lod_reset",
            inputs={'X': x},
            attrs={'target_lod': target_lod},
            outputs={'Out': out})
    else:
        raise ValueError("y and target_lod should not be both None.")

    return out


def lrn(input, n=5, k=1.0, alpha=1e-4, beta=0.75, name=None):
    """
    Local Response Normalization Layer. This layer performs a type of
    "lateral inhibition" by normalizing over local input regions.

    The formula is as follows:

    .. math::

      Output(i, x, y) = Input(i, x, y) / \\left(k + \\alpha \\sum\\limits^{\\min(C, c + n/2)}_{j = \\max(0, c - n/2)}(Input(j, x, y))^2\\right)^{\\beta}

    In the above equation:

    * :math:`n`: The number of channels to sum over.
    * :math:`k`: The offset (avoid being divided by 0).
    * :math:`alpha`: The scaling parameter.
    * :math:`beta`: The exponent parameter.

    Refer to `ImageNet Classification with Deep Convolutional Neural Networks
    <https://papers.nips.cc/paper/4824-imagenet-classification-with-deep-convolutional-neural-networks.pdf>`_

    Args:
        input (Variable): The input tensor of this layer, and the dimension of input tensor must be 4.
        n (int, default 5): The number of channels to sum over.
        k (float, default 1.0): An offset (usually positive to avoid dividing by 0).
        alpha (float, default 1e-4): The scaling parameter.
        beta (float, default 0.75): The exponent.
        name (str, default None): A name for this operation.

    Raises:
        ValueError: If rank of the input tensor is not 4.

    Returns:
        A tensor variable storing the transformation result.

    Examples:
        .. code-block:: python

          data = fluid.layers.data(
              name="data", shape=[3, 112, 112], dtype="float32")
          lrn = fluid.layers.lrn(input=data)
    """
    helper = LayerHelper('lrn', **locals())
    dtype = helper.input_dtype()
    input_shape = input.shape
    dims = len(input_shape)

    if dims != 4:
        raise ValueError(
            "dims of input must be 4(not %d), and it's order must be NCHW" %
            (dims))

    mid_out = helper.create_variable_for_type_inference(
        dtype=dtype, stop_gradient=True)
    lrn_out = helper.create_variable_for_type_inference(dtype)
    helper.append_op(
        type="lrn",
        inputs={"X": input},
        outputs={
            "Out": lrn_out,
            "MidOut": mid_out,
        },
        attrs={"n": n,
               "k": k,
               "alpha": alpha,
               "beta": beta})

    return lrn_out


def pad(x, paddings, pad_value=0., name=None):
    """
    Pads a tensor with a constant value given by :attr:`pad_value`, and the
    padded width is specified by :attr:`paddings`.

    Specifically, the number of values padded before the contents of :attr:`x`
    in dimension :attr:`i` is indicated by :attr:`paddings[i]`, and the number
    of values padded after the contents of :attr:`x` in dimension :attr:`i` is
    indicated by :attr:`paddings[i+1]`.

    See below for an example.

    .. code-block:: text

        Given:
            x = [[1, 2], [3, 4]]

            paddings = [0, 1, 1, 2]

            pad_value = 0

        Return:

            out = [[0, 1, 2, 0, 0]
                   [0, 3, 4, 0, 0]
                   [0, 0, 0, 0, 0]]

    Args:
        x (Variable): The input tensor variable.
        paddings (list): A list of integers. Its elements specify the padded
                         width before and after for each dimension in turn.
                         The length of :attr:paddings must be
                         :math:`rank(x) \\times 2`.
        pad_value (float): The constant value used to pad.
        name(str|None): A name for this layer(optional). If set None, the layer
                        will be named automatically.

    Returns:
        Variable: The padded tensor variable.

    Examples:
        .. code-block:: python

            # x is a rank 2 tensor variable.
            out = fluid.layers.pad(
                x=x, paddings=[0, 1, 1, 2], pad_value=0.)
    """
    helper = LayerHelper('pad', input=x, **locals())
    dtype = helper.input_dtype()
    out = helper.create_variable_for_type_inference(dtype)
    helper.append_op(
        type='pad',
        inputs={'X': x},
        outputs={'Out': out},
        attrs={'paddings': paddings,
               'pad_value': float(pad_value)})
    return out


def pad_constant_like(x, y, pad_value=0., name=None):
    """
    Pad input(Y) with :attr:`pad_value`, the number of values padded to
    the edges of each axis is specified by the difference of the shape
    of X and Y. ((0, shape_x_0 - shape_y_0), ... (0, shape_x_n - shape_y_n))
    unique pad widths for each axis. The input should be a k-D
    tensor(k > 0 and k < 7).

    See below for an example.

    .. code-block:: text

        Given:
            X = [[[[ 0,  1,  2],
                   [ 3,  4,  5]],
                  [[ 6,  7,  8],
                   [ 9, 10, 11]],
                  [[12, 13, 14],
                   [15, 16, 17]]],
                 [[[18, 19, 20],
                   [21, 22, 23]],
                  [[24, 25, 26],
                   [27, 28, 29]],
                  [[30, 31, 32],
                   [33, 34, 35]]]]
            X.shape = (2, 3, 2, 3)

            Y = [[[[35, 36, 37]],
                  [[38, 39, 40]],
                  [[41, 42, 43]]]]
            Y.shape = (1, 3, 1, 3)

    And
        pad_value = -1,

    Return:
        Out = [[[[35, 36, 37],
                  [-1, -1, -1]],
                [[38, 39, 40],
                  [-1, -1, -1]],
                 [[41, 42, 43],
                  [-1, -1, -1]]],
                [[[-1, -1, -1],
                  [-1, -1, -1]],
                 [[-1, -1, -1],
                  [-1, -1, -1]],
                 [[-1, -1, -1],
                  [-1, -1, -1]]]]
        Out.shape = (2, 3, 2, 3)

    Args:
        x (Variable): The input tensor variable.
        y (Variable): The input tensor variable.
        pad_value (float): The constant value used to pad.
        name(str|None): A name for this layer(optional). If set None, the layer
                        will be named automatically.

    Returns:
        Variable: The padded tensor variable.

    Examples:
        .. code-block:: python

            # x is a rank 4 tensor variable, x.shape = (2, 3, 2, 3)
            # y is a rank 4 tensor variable, y.shape = (1, 3, 1, 3)
            out = fluid.layers.pad_constant_like(x=x, y=y, pad_value=0.)
            # out is a rank 4 tensor variable, and out.shape = [2, 3 ,2 , 3]
    """
    helper = LayerHelper('pad_constant_like', input=x, **locals())
    dtype = helper.input_dtype()
    out = helper.create_variable_for_type_inference(dtype)
    helper.append_op(
        type='pad_constant_like',
        inputs={'X': x,
                'Y': y},
        outputs={'Out': out},
        attrs={'pad_value': float(pad_value)})
    return out


def label_smooth(label,
                 prior_dist=None,
                 epsilon=0.1,
                 dtype="float32",
                 name=None):
    """
    Label smoothing is a mechanism to regularize the classifier layer and is
    called label-smoothing regularization (LSR).

    Label smoothing is proposed to encourage the model to be less confident,
    since optimizing the log-likelihood of the correct label directly may
    cause overfitting and reduce the ability of the model to adapt. Label
    smoothing replaces the ground-truth label :math:`y` with the weighted sum
    of itself and some fixed distribution :math:`\mu`. For class :math:`k`,
    i.e.

    .. math::

        \\tilde{y_k} = (1 - \epsilon) * y_k + \epsilon * \mu_k,

    where :math:`1 - \epsilon` and :math:`\epsilon` are the weights
    respectively, and :math:`\\tilde{y}_k` is the smoothed label. Usually
    uniform distribution is used for :math:`\mu`.

    See more details about label smoothing in https://arxiv.org/abs/1512.00567.

    Args:
        label(Variable): The input variable containing the label data. The
                          label data should use one-hot representation.
        prior_dist(Variable): The prior distribution to be used to smooth
                              labels. If not provided, an uniform distribution
                              is used. The shape of :attr:`prior_dist` should
                              be :math:`(1, class\_num)`.
        epsilon(float): The weight used to mix up the original ground-truth
                        distribution and the fixed distribution.
        dtype(np.dtype|core.VarDesc.VarType|str): The type of data : float32,
                                                  float_64, int etc.
        name(str|None): A name for this layer(optional). If set None, the layer
                        will be named automatically.

    Returns:
        Variable: The tensor variable containing the smoothed labels.

    Examples:
        .. code-block:: python

            label = layers.data(name="label", shape=[1], dtype="float32")
            one_hot_label = layers.one_hot(input=label, depth=10)
            smooth_label = layers.label_smooth(
                label=one_hot_label, epsilon=0.1, dtype="float32")
    """
    if epsilon > 1. or epsilon < 0.:
        raise ValueError("The value of epsilon must be between 0 and 1.")
    helper = LayerHelper("label_smooth", **locals())
    label.stop_gradient = True
    smooth_label = helper.create_variable_for_type_inference(dtype)
    helper.append_op(
        type="label_smooth",
        inputs={"X": label,
                "PriorDist": prior_dist} if prior_dist else {"X": label},
        outputs={"Out": smooth_label},
        attrs={"epsilon": float(epsilon)})
    return smooth_label


@templatedoc()
def roi_pool(input, rois, pooled_height=1, pooled_width=1, spatial_scale=1.0):
    """
    ${comment}

    Args:
        input (Variable): ${x_comment}
        rois (Variable): ROIs (Regions of Interest) to pool over.
        pooled_height (integer): ${pooled_height_comment} Default: 1
        pooled_width (integer): ${pooled_width_comment} Default: 1
        spatial_scale (float): ${spatial_scale_comment} Default: 1.0

    Returns:
        Variable: ${out_comment}.

    Examples:
        .. code-block:: python

            pool_out = fluid.layers.roi_pool(input=x, rois=rois, 7, 7, 1.0)
    """
    helper = LayerHelper('roi_pool', **locals())
    dtype = helper.input_dtype()
    pool_out = helper.create_variable_for_type_inference(dtype)
    argmaxes = helper.create_variable_for_type_inference(dtype='int32')
    helper.append_op(
        type="roi_pool",
        inputs={"X": input,
                "ROIs": rois},
        outputs={"Out": pool_out,
                 "Argmax": argmaxes},
        attrs={
            "pooled_height": pooled_height,
            "pooled_width": pooled_width,
            "spatial_scale": spatial_scale
        })
    return pool_out


@templatedoc()
def roi_align(input,
              rois,
              pooled_height=1,
              pooled_width=1,
              spatial_scale=1.0,
              sampling_ratio=-1,
              name=None):
    """
    ${comment}

    Args:
        input (Variable): ${x_comment}
        rois (Variable): ROIs (Regions of Interest) to pool over.
        pooled_height (integer): ${pooled_height_comment} Default: 1
        pooled_width (integer): ${pooled_width_comment} Default: 1
        spatial_scale (float): ${spatial_scale_comment} Default: 1.0
        sampling_ratio(intger): ${sampling_ratio_comment} Default: -1

    Returns:
        Variable: ${out_comment}.
    Examples:
        .. code-block:: python

            align_out = fluid.layers.roi_align(input=x,
                                               rois=rois,
                                               pooled_height=7,
                                               pooled_width=7,
                                               spatial_scale=0.5,
                                               sampling_ratio=-1)
    """
    helper = LayerHelper('roi_align', **locals())
    dtype = helper.input_dtype()
    align_out = helper.create_variable_for_type_inference(dtype)
    helper.append_op(
        type="roi_align",
        inputs={"X": input,
                "ROIs": rois},
        outputs={"Out": align_out},
        attrs={
            "pooled_height": pooled_height,
            "pooled_width": pooled_width,
            "spatial_scale": spatial_scale,
            "sampling_ratio": sampling_ratio
        })
    return align_out


def dice_loss(input, label, epsilon=0.00001):
    """
    Dice loss for comparing the similarity of two batch of data,
    usually is used for binary image segmentation i.e. labels are binary.
    The dice loss can be defined as below equation:

    .. math::

        dice\_loss &= 1 - \\frac{2 * intersection\_area}{total\_area} \\\\
                  &= \\frac{(total\_area - intersection\_area) - intersection\_area}{total\_area} \\\\
                  &= \\frac{(union\_area - intersection\_area)}{total\_area}


    Args:
        input (Variable): The predictions with rank>=2. The first dimension is batch size,
                          and the last dimension is class number.
        label (Variable): The groud truth with the same rank with input. The first dimension
                          is batch size, and the last dimension is 1.
        epsilon (float): The epsilon will be added to the numerator and denominator.
                         If both input and label are empty, it makes sure dice is 1.
                         Default: 0.00001

    Returns:
        dice_loss (Variable): The dice loss with shape [1].

    Examples:
        .. code-block:: python

            predictions = fluid.layers.softmax(x)
            loss = fluid.layers.dice_loss(input=predictions, label=label, 2)
    """
    label = one_hot(label, depth=input.shape[-1])
    reduce_dim = list(range(1, len(input.shape)))
    inse = reduce_sum(input * label, dim=reduce_dim)
    dice_denominator = reduce_sum(
        input, dim=reduce_dim) + reduce_sum(
            label, dim=reduce_dim)
    dice_score = 1 - inse * 2 / (dice_denominator + epsilon)
    return reduce_mean(dice_score)


def image_resize(input,
                 out_shape=None,
                 scale=None,
                 name=None,
                 resample='BILINEAR'):
    """
    **Resize a Batch of Images**

    The input must be a tensor of the shape (num_batches, channels, in_h, in_w),
    and the resizing only applies on the last two dimensions(hight and width).

    Supporting resample methods:

        'BILINEAR' : Bilinear interpolation

    Args:
        input (Variable): The input tensor of image resize layer,
                          This is a 4-D tensor of the shape
                          (num_batches, channels, in_h, in_w).
        out_shape(list|tuple|Variable|None): Output shape of image resize
                                    layer, the shape is (out_h, out_w).
                                    Default: None
        scale(float|None): The multiplier for the input height or width.
                         At least one of out_shape or scale must be set.
                         And out_shape has a higher priority than scale.
                         Default: None
        name(str|None): A name for this layer(optional). If set None, the layer
                        will be named automatically.
        resample(str): The resample method. It can only be 'BILINEAR' currently.
                       Default: 'BILINEAR'

    Returns:
        Variable: The output is a 4-D tensor of the shape
        (num_batches, channls, out_h, out_w).

    Examples:
        .. code-block:: python

            out = fluid.layers.image_resize(input, out_shape=[12, 12])
    """
    resample_methods = {'BILINEAR': 'bilinear_interp'}
    if resample not in resample_methods:
        raise ValueError(
            "The 'resample' of image_resize can only be 'BILINEAR' currently.")
    if out_shape is None and scale is None:
        raise ValueError("One of out_shape and scale must not be None")
    helper = LayerHelper('bilinear_interp', **locals())
    dtype = helper.input_dtype()

    def _is_list_or_turple_(data):
        return (isinstance(data, list) or isinstance(data, tuple))

    out_h = 0
    out_w = 0
    inputs = {"X": input}
    if out_shape is not None:
        if not (_is_list_or_turple_(out_shape) and
                len(out_shape) == 2) and not isinstance(out_shape, Variable):
            raise ValueError('out_shape should be a list or tuple or variable')
        if _is_list_or_turple_(out_shape):
            out_shape = list(map(int, out_shape))
            out_h = out_shape[0]
            out_w = out_shape[1]
        else:
            inputs['OutSize'] = out_shape
    else:
        out_h = int(input.shape[2] * scale)
        out_w = int(input.shape[3] * scale)

    out = helper.create_variable_for_type_inference(dtype)
    helper.append_op(
        type=resample_methods[resample],
        inputs=inputs,
        outputs={"Out": out},
        attrs={"out_h": out_h,
               "out_w": out_w})
    return out


@templatedoc(op_type="bilinear_interp")
def resize_bilinear(input, out_shape=None, scale=None, name=None):
    """
    ${comment}

    Args:
        input(${x_type}): ${x_comment}.

        out_shape(${out_size_type}): ${out_size_comment}.

        scale(float|None): The multiplier for the input height or width. At
             least one of out_shape or scale must be set. And out_shape has
             a higher priority than scale. Default: None.

        name(str|None): The output variable name.

    Returns:
        ${out_comment}.
    """

    return image_resize(input, out_shape, scale, name, 'BILINEAR')


def image_resize_short(input, out_short_len, resample='BILINEAR'):
    """
    Resize a batch of images. The short edge of input images will be
    resized to the given 'out_short_len'. The long edge of input images
    will be resized proportionately to make images' length-width ratio
    constant.

    Args:
        input (Variable): The input tensor of image resize layer,
                          This is a 4-D tensor of the shape
                          (num_batches, channels, in_h, in_w).
        out_short_len(int): The length of output images' short edge.
        resample (str): resample method, default: BILINEAR.

    Returns:
        Variable: The output is a 4-D tensor of the shape
        (num_batches, channls, out_h, out_w).
    """
    in_shape = input.shape
    if len(in_shape) != 4:
        raise ValueError(
            "The rank of input must be 4 (num_batches, channels, in_h, in_w).")
    hw = in_shape[2:4]
    short_idx = hw.index(min(hw))
    long_idx = 1 - short_idx
    out_shape = list(hw)
    out_shape[short_idx] = out_short_len
    out_shape[long_idx] = int(
        float(out_shape[long_idx]) * (float(out_short_len) / float(hw[
            short_idx])) + 0.5)
    return image_resize(input=input, out_shape=out_shape, resample=resample)


def gather(input, index):
    """
    **Gather Layer**

    Output is obtained by gathering entries of the outer-most dimension
    of X indexed by `index` and concatenate them together.

    .. math::

        Out = X[Index]


    .. code-block:: text


                Given:

                X = [[1, 2],
                     [3, 4],
                     [5, 6]]

                Index = [1, 2]

                Then:

                Out = [[3, 4],
                       [5, 6]]

    Args:
        input (Variable): The source input with rank>=1.
        index (Variable): The index input with rank=1.

    Returns:
        output (Variable): The output is a tensor with the same rank as input.

    Examples:

        .. code-block:: python

            output = fluid.layers.gather(x, index)
    """
    helper = LayerHelper('gather', **locals())
    dtype = helper.input_dtype()
    out = helper.create_variable_for_type_inference(dtype)
    helper.append_op(
        type="gather",
        inputs={"X": input,
                "Index": index},
        outputs={"Out": out})
    return out


def scatter(input, index, updates, name=None):
    """
    **Scatter Layer**

    Output is obtained by updating the input on selected indices on the first
    axis.

    .. math::

        Out = X
        Out[Ids] = Updates

    Args:
        input (Variable): The source input with rank>=1.
        index (Variable): The index input with rank=1. Its dtype should be
                          int32 or int64 as it is used as indexes.
        updates (Variable): The updated value of scatter op.
        name (str|None): The output variable name. Default None.

    Returns:
        output (Variable): The output is a tensor with the same shape as input.

    Examples:

        .. code-block:: python

            output = fluid.layers.scatter(input, index, updates)

    """
    helper = LayerHelper('scatter', **locals())
    dtype = helper.input_dtype()
    out = helper.create_variable_for_type_inference(dtype)
    helper.append_op(
        type="scatter",
        inputs={"X": input,
                "Ids": index,
                "Updates": updates},
        outputs={"Out": out})
    return out


def sequence_scatter(input, index, updates, name=None):
    """
    **Sequence Scatter Layer**

    This operator scatters the Updates tensor to the input X. It uses the LoD
    information of Ids to select the rows to update, and use the values in Ids as
    the columns to update in each row of X.

    Here is an example:
    Given the following input:
    .. code-block:: text
        input.data = [[1.0, 1.0, 1.0, 1.0, 1.0, 1.0],
                      [1.0, 1.0, 1.0, 1.0, 1.0, 1.0],
                      [1.0, 1.0, 1.0, 1.0, 1.0, 1.0]]
        input.dims = [3, 6]

        index.data = [[0], [1], [2], [5], [4], [3], [2], [1], [3], [2], [5], [4]]
        index.lod =  [[0,        3,                       8,                 12]]

        updates.data = [[0.3], [0.3], [0.4], [0.1], [0.2], [0.3], [0.4], [0.0], [0.2], [0.3], [0.1], [0.4]]
        updates.lod =  [[  0,            3,                                 8,                         12]]

    Then we have the output:
    .. code-block:: text
        out.data = [[1.3, 1.3, 1.4, 1.0, 1.0, 1.0],
                    [1.0, 1.0, 1.4, 1.3, 1.2, 1.1],
                    [1.0, 1.0, 1.3, 1.2, 1.4, 1.1]]
        out.dims = X.dims = [3, 6]

    Args:
        input (Variable): The source input with rank>=1.
        index (Variable): A LoD Tensor. The index input of sequence scatter op
            where input will be  updated. The index input with rank=1. Its dtype
            should be int32 or int64 as it is used as indexes.
        updates (Variable): A LoD Tensor. The values to scatter to the input
            tensor X, must be a LoDTensor with the same LoD information as index.
        name (str|None): The output variable name. Default None.

    Returns:
        output (Variable): The output is a tensor with the same shape as input.

    Examples:

        .. code-block:: python

            output = fluid.layers.sequence_scatter(input, index, updates)

    """
    helper = LayerHelper('sequence_scatter', **locals())
    dtype = helper.input_dtype()
    out = helper.create_variable_for_type_inference(dtype)
    helper.append_op(
        type="sequence_scatter",
        inputs={"X": input,
                "Ids": index,
                "Updates": updates},
        outputs={"Out": out})
    return out


@templatedoc()
def random_crop(x, shape, seed=None):
    """
    ${comment}

    Args:
        x(${x_type}): ${x_comment}
        shape(${shape_type}): ${shape_comment}
        seed(int|${seed_type}|None): ${seed_comment} By default, the seed will
            get from `random.randint(-65536, 65535)`.

    Returns:
        ${out_comment}

    Examples:
        >>> img = fluid.layers.data("img", [3, 256, 256])
        >>> cropped_img = fluid.layers.random_crop(img, shape=[3, 224, 224])
    """
    helper = LayerHelper("random_crop", **locals())
    dtype = x.dtype
    out = helper.create_variable_for_type_inference(dtype)
    if seed is None:
        seed = np.random.randint(-65536, 65536)
    op_attrs = {"shape": shape}
    if isinstance(seed, int):
        op_attrs["startup_seed"] = seed
        seed = helper.create_variable(
            name=unique_name.generate("random_crop_seed"),
            dtype="int64",
            persistable=True)
    elif not isinstance(seed, Variable):
        raise ValueError("'seed' must be a Variable or an int.")
    helper.append_op(
        type="random_crop",
        inputs={"X": x,
                "Seed": seed},
        outputs={"Out": out,
                 "SeedOut": seed},
        attrs=op_attrs)
    return out


def log(x, name=None):
    """
    Calculates the natural log of the given input tensor, element-wise.

    .. math::

        Out = \\ln(x)

    Args:
        x (Variable): Input tensor.
        name (str|None, default None): A name for this layer If set None,
            the layer will be named automatically.

    Returns:
        Variable: The natural log of the input tensor computed element-wise.

    Examples:

        .. code-block:: python

            output = fluid.layers.log(x)
    """
    helper = LayerHelper('log', **locals())
    dtype = helper.input_dtype(input_param_name='x')
    out = helper.create_variable_for_type_inference(dtype)
    helper.append_op(type="log", inputs={"X": x}, outputs={"Out": out})
    return out


def relu(x, name=None):
    """
    Relu takes one input data (Tensor) and produces one output data (Tensor)
    where the rectified linear function, y = max(0, x), is applied to
    the tensor elementwise.

    .. math::

        Out = \\max(0, x)

    Args:
        x (Variable): The input tensor.
        name (str|None, default None): A name for this layer If set None,
            the layer will be named automatically.

    Returns:
        Variable: The output tensor with the same shape as input.

    Examples:

        .. code-block:: python

            output = fluid.layers.relu(x)
    """
    helper = LayerHelper('relu', **locals())
    dtype = helper.input_dtype(input_param_name='x')
    out = helper.create_variable_for_type_inference(dtype)
    helper.append_op(type="relu", inputs={"X": x}, outputs={"Out": out})
    return out


def mean_iou(input, label, num_classes):
    """
    Mean Intersection-Over-Union is a common evaluation metric for
    semantic image segmentation, which first computes the IOU for each
    semantic class and then computes the average over classes.
    IOU is defined as follows:

    .. math::

        IOU = \\frac{true\_positiv}{(true\_positive + false\_positive + false\_negative)}.

    The predictions are accumulated in a confusion matrix and mean-IOU
    is then calculated from it.


    Args:
        input (Variable): A Tensor of prediction results for semantic labels with type int32 or int64.
        label (Variable): A Tensor of ground truth labels with type int32 or int64.
                           Its shape should be the same as input.
        num_classes (int): The possible number of labels.

    Returns:
        mean_iou (Variable): A Tensor representing the mean intersection-over-union with shape [1].
        out_wrong(Variable): A Tensor with shape [num_classes]. The wrong numbers of each class.
        out_correct(Variable): A Tensor with shape [num_classes]. The correct numbers of each class.

    Examples:

        .. code-block:: python

            iou, wrongs, corrects = fluid.layers.mean_iou(predict, label, num_classes)
    """
    helper = LayerHelper('mean_iou', **locals())
    dtype = helper.input_dtype()
    out_mean_iou = helper.create_variable_for_type_inference(dtype='float32')
    out_wrong = helper.create_variable_for_type_inference(dtype='int32')
    out_correct = helper.create_variable_for_type_inference(dtype='int32')
    helper.append_op(
        type="mean_iou",
        inputs={"Predictions": input,
                "Labels": label},
        outputs={
            "OutMeanIou": out_mean_iou,
            "OutWrong": out_wrong,
            "OutCorrect": out_correct
        },
        attrs={"num_classes": num_classes})
    return out_mean_iou, out_wrong, out_correct


def crop(x, shape=None, offsets=None, name=None):
    """
    Crop input into output, as specified by offsets and shape.

    .. code-block:: text

        * Case 1:
            Given
                X = [[0, 1, 2, 0, 0]
                     [0, 3, 4, 0, 0]
                     [0, 0, 0, 0, 0]],
            and
                shape = [2, 2],
                offsets = [0, 1],
            output is:
                Out = [[1, 2],
                       [3, 4]].
        * Case 2:
            Given
                X = [[0, 1, 2, 5, 0]
                     [0, 3, 4, 6, 0]
                     [0, 0, 0, 0, 0]],
            and shape is tensor
                shape = [[0, 0, 0]
                         [0, 0, 0]]
            and
                offsets = [0, 1],

            output is:
                Out = [[1, 2, 5],
                       [3, 4, 6]].

    Args:
        x (Variable): The input tensor variable.
        shape (Variable|list/tuple of integer): The output shape is specified
            by `shape`, which can a Variable or a list/tupe of integer.
            If a tensor Variable, it's rank must be the same as `x`. This way
            is suitable for the case that the output shape may be changed each
            iteration. If a list/tupe of integer, it's length must be the same
            as the rank of `x`
        offsets (Variable|list/tuple of integer|None): Specifies the copping
            offsets at each dimension. It can be a Variable or or a list/tupe
            of integer. If a tensor Variable, it's rank must be the same as `x`.
            This way is suitable for the case that the offsets may be changed
            each iteration. If a list/tupe of integer, it's length must be the
            same as the rank of `x`. If None, the offsets are 0 at each
            dimension.
        name(str|None): A name for this layer(optional). If set None, the layer
                        will be named automatically.

    Returns:
        Variable: The cropped tensor variable.

    Raises:
        ValueError: If shape is not a list, tuple or Variable.

    Examples:

        .. code-block:: python

            x = fluid.layers.data(name="x", shape=[3, 5], dtype="float32")
            y = fluid.layers.data(name="y", shape=[2, 3], dtype="float32")
            crop = fluid.layers.crop(x, shape=y)

            # or
            z = fluid.layers.data(name="z", shape=[3, 5], dtype="float32")
            crop = fluid.layers.crop(z, shape=[2, 3])

    """
    helper = LayerHelper('crop', **locals())

    if not (isinstance(shape, list) or isinstance(shape, tuple) or \
                    isinstance(shape, Variable)):
        raise ValueError("The shape should be a list, tuple or Variable.")

    if offsets is None:
        offsets = [0] * len(x.shape)

    out = helper.create_variable_for_type_inference(x.dtype)
    ipts = {'X': x}
    attrs = {}
    if isinstance(shape, Variable):
        ipts['Y'] = shape
    else:
        attrs['shape'] = shape
    if isinstance(offsets, Variable):
        ipts['Offsets'] = offsets
    else:
        attrs['offsets'] = offsets

    helper.append_op(
        type='crop',
        inputs=ipts,
        outputs={'Out': out},
        attrs=None if len(attrs) == 0 else attrs)
    return out


def rank_loss(label, left, right, name=None):
    """
    **Rank loss layer for RankNet**

    RankNet(http://icml.cc/2015/wp-content/uploads/2015/06/icml_ranking.pdf)
    is a pairwise ranking model with a training sample consisting of a pair
    of documents, A and B. Label P indicates whether A is ranked higher than B
    or not:

    P = {0, 1} or {0, 0.5, 1}, where 0.5 means that there is no information
    about the rank of the input pair.

    Rank loss layer takes three inputs: left (o_i), right (o_j) and
    label (P_{i,j}). The inputs respectively represent RankNet's output scores
    for documents A and B and the value of label P. The following equation
    computes rank loss C_{i,j} from the inputs:

    $$
      C_{i,j} = -\tilde{P_{ij}} * o_{i,j} + \log(1 + e^{o_{i,j}}) \\
      o_{i,j} =  o_i - o_j  \\
      \tilde{P_{i,j}} = \left \{0, 0.5, 1 \right \} \ or \ \left \{0, 1 \right \}
    $$

    Rank loss layer takes batch inputs with size batch_size (batch_size >= 1).

    Args:
        label (Variable): Indicats whether A ranked higher than B or not.
        left (Variable): RankNet's output score for doc A.
        right (Variable): RankNet's output score for doc B.
        name(str|None): A name for this layer(optional). If set None, the layer
                        will be named automatically.

    Returns:
        list: The value of rank loss.

    Raises:
        ValueError: Any of label, left, and right is not a variable.

    Examples:

        .. code-block:: python

            label = fluid.layers.data(name="label", shape=[4, 1], dtype="float32")
            left = fluid.layers.data(name="left", shape=[4, 1], dtype="float32")
            right = fluid.layers.data(name="right", shape=[4, 1], dtype="float32")
            out = fluid.layers.rank_loss(label, left, right)


    """
    helper = LayerHelper('rank_loss', **locals())

    if not (isinstance(label, Variable)):
        raise ValueError("The label should be a Variable")

    if not (isinstance(left, Variable)):
        raise ValueError("The left should be a Variable")

    if not (isinstance(right, Variable)):
        raise ValueError("The right should be a Variable")

    out = helper.create_variable_for_type_inference("float32")

    helper.append_op(
        type='rank_loss',
        inputs={"Label": label,
                "Left": left,
                "Right": right},
        outputs={'Out': out})
    return out


def margin_rank_loss(label, left, right, margin=0.1, name=None):
    """
    Margin Ranking Loss Layer for ranking problem,
    which compares left score and right score passed in.
    The ranking loss can be defined as following equation:

    .. math::

        rank\_loss &= max(0, -label * (left - right) + margin)

    Args:
       label (Variable): Indicates whether the left is ranked higher than the right or not.
       left (Variable): Ranking score for left.
       right (Variable): Ranking score for right.
       margin (float): Indicates the given margin.
       name (str|None): A name for this layer (optional). If set None, the layer
                       will be named automatically.
    Returns:
       Variable: The ranking loss.
    Raises:
       ValueError: Any of label, left, and right is not a Variable.
    Examples:
        .. code-block:: python
           label = fluid.layers.data(name="label", shape=[4, 1], dtype="float32")
           left = fluid.layers.data(name="left", shape=[4, 1], dtype="float32")
           right = fluid.layers.data(name="right", shape=[4, 1], dtype="float32")
           out = fluid.layers.margin_rank_loss(label, left, right)
    """
    helper = LayerHelper('margin_rank_loss', **locals())
    if not isinstance(label, Variable):
        raise ValueError("The label should be a Variable.")
    if not isinstance(left, Variable):
        raise ValueError("The left should be a Variable.")
    if not isinstance(right, Variable):
        raise ValueError("The right should be a Variable.")
    out = helper.create_variable_for_type_inference(left.dtype)
    act = helper.create_variable_for_type_inference(left.dtype)
    helper.append_op(
        type='margin_rank_loss',
        inputs={"Label": label,
                "X1": left,
                "X2": right},
        outputs={'Out': out,
                 'Activated': act},
        attrs={'margin': margin})
    return out


def pad2d(input,
          paddings=[0, 0, 0, 0],
          mode='constant',
          pad_value=0.0,
          data_format="NCHW",
          name=None):
    """
    Pad 2-d images accordding to 'paddings' and 'mode'.
    If mode is 'reflect', paddings[0] and paddings[1] must be no greater
    than height-1. And the width dimension has the same condition.

    Example:

      Given that X is a channel of image from input:

      X = [[1, 2, 3],
           [4, 5, 6]]

      Case 0:

        paddings = [0, 1, 2, 3],
        mode = 'constant'
        pad_value = 0

        Out = [[0, 0, 1, 2, 3, 0, 0, 0]
               [0, 0, 4, 5, 6, 0, 0, 0]
               [0, 0, 0, 0, 0, 0, 0, 0]]

      Case 1:

        paddings = [0, 1, 2, 1],
        mode = 'reflect'

        Out = [[3, 2, 1, 2, 3, 2]
               [6, 5, 4, 5, 6, 5]
               [3, 2, 1, 2, 3, 2]]

      Case 2:

        paddings = [0, 1, 2, 1],
        mode = 'edge'

        Out = [[1, 1, 1, 2, 3, 3]
               [4, 4, 4, 5, 6, 6]
               [4, 4, 4, 5, 6, 6]]


    Args:
        input (Variable): The input image with [N, C, H, W] format or [N, H, W, C] format.
        paddings (tuple|list): The padding size. If padding is a tuple, it must
            contain four integers, (padding_top, padding_bottom, padding_left, padding_right).
            Default: padding = [0, 0, 0, 0].
        mode (str): Three modes: constant(default), reflect, edge. Default: constant
        pad_value (float32): The value to fill the padded areas in constant mode. Default: 0
        data_format (str): An optional string from: "NHWC", "NCHW". Specify the data format of
                           the input data.
                           Default: "NCHW"
        name (str|None): A name for this layer(optional). If set None, the layer
            will be named automatically.

    Returns:
        Variable: The tensor variable padded accordding to paddings and mode.


    Examples:
        .. code-block:: python

          data = fluid.layers.data(name='data', shape=[3, 32, 32], dtype='float32')
          result = fluid.layers.pad2d(input=data, padding=[1,2,3,4], mode='reflect')
    """

    helper = LayerHelper('pad2d', **locals())
    dtype = helper.input_dtype(input_param_name='input')
    out = helper.create_variable_for_type_inference(dtype)
    helper.append_op(
        type='pad2d',
        inputs={'X': input},
        outputs={"Out": out},
        attrs={
            'paddings': paddings,
            'mode': mode,
            'pad_value': pad_value,
            'data_frmat': data_format
        })

    return out


@templatedoc()
def elu(x, alpha=1.0, name=None):
    """
    ${comment}
    Args:
        x(${x_type}): ${x_comment}
        alpha(${alpha_type}|1.0): ${alpha_comment}
        name(str|None): A name for this layer(optional). If set None, the layer
                        will be named automatically.

    Returns:
        output(${out_type}): ${out_comment}
    """
    helper = LayerHelper('elu', **locals())
    out = helper.create_variable_for_type_inference(dtype=x.dtype)
    helper.append_op(
        type='elu',
        inputs={'X': x},
        outputs={'Out': out},
        attrs={'alpha': alpha})
    return out


@templatedoc()
def relu6(x, threshold=6.0, name=None):
    """
    ${comment}
    Args:
        x(${x_type}): ${x_comment}
        threshold(${threshold_type}|6.0): ${threshold_comment}
        name(str|None): A name for this layer(optional). If set None, the layer
                        will be named automatically.

    Returns:
        output(${out_type}): ${out_comment}
    """
    helper = LayerHelper('relu6', **locals())
    out = helper.create_variable_for_type_inference(dtype=x.dtype)
    helper.append_op(
        type='relu6',
        inputs={'X': x},
        outputs={'Out': out},
        attrs={'threshold': threshold})
    return out


@templatedoc()
def pow(x, factor=1.0, name=None):
    """
    ${comment}
    Args:
        x(${x_type}): ${x_comment}
        factor(${factor_type}|1.0): ${factor_comment}
        name(str|None): A name for this layer(optional). If set None, the layer
                        will be named automatically.

    Returns:
        output(${out_type}): ${out_comment}
    """
    helper = LayerHelper('pow', **locals())
    out = helper.create_variable_for_type_inference(dtype=x.dtype)
    helper.append_op(
        type='pow',
        inputs={'X': x},
        outputs={'Out': out},
        attrs={'factor': factor})
    return out


@templatedoc()
def stanh(x, scale_a=2.0 / 3.0, scale_b=1.7159, name=None):
    """
    ${comment}
    Args:
        x(${x_type}): ${x_comment}
        scale_a(${scale_a_type}|2.0 / 3.0): ${scale_a_comment}
        scale_b(${scale_b_type}|1.7159): ${scale_b_comment}
        name(str|None): A name for this layer(optional). If set None, the layer
                        will be named automatically.

    Returns:
        output(${out_type}): ${out_comment}
    """
    helper = LayerHelper('stanh', **locals())
    out = helper.create_variable_for_type_inference(dtype=x.dtype)
    helper.append_op(
        type='stanh',
        inputs={'X': x},
        outputs={'Out': out},
        attrs={'scale_a': scale_a,
               'scale_b': scale_b})
    return out


@templatedoc()
def hard_sigmoid(x, slope=0.2, offset=0.5, name=None):
    """
    ${comment}
    Args:
        x(${x_type}): ${x_comment}
        slope(${slope_type}|0.2): ${slope_comment}
        offset(${offset_type}|0.5): ${offset_comment}
        name(str|None): A name for this layer(optional). If set None, the layer
                        will be named automatically.

    Returns:
        output(${out_type}): ${out_comment}
    """
    helper = LayerHelper('hard_sigmoid', **locals())
    out = helper.create_variable_for_type_inference(dtype=x.dtype)
    helper.append_op(
        type='hard_sigmoid',
        inputs={'X': x},
        outputs={'Out': out},
        attrs={'slope': slope,
               'offset': offset})
    return out


@templatedoc()
def swish(x, beta=1.0, name=None):
    """
    ${comment}
    Args:
        x(${x_type}): ${x_comment}
        beta(${beta_type}|1.0): ${beta_comment}
        name(str|None): A name for this layer(optional). If set None, the layer
                        will be named automatically.

    Returns:
        output(${out_type}): ${out_comment}
    """
    helper = LayerHelper('swish', **locals())
    out = helper.create_variable_for_type_inference(dtype=x.dtype)
    helper.append_op(
        type='swish',
        inputs={'X': x},
        outputs={'Out': out},
        attrs={'slope': beta})
    return out


def prelu(x, mode, param_attr=None, name=None):
    """
    Equation:

        y = \max(0, x) + alpha \min(0, x)

    Args:
        x (Variable): The input tensor.
	  param_attr(ParamAttr|None): The parameter attribute for the learnable
                                    weight (alpha).
        mode (string): The mode for weight sharing
		       all: all elements share same weight
 		       channel:elements in a channel share same weight
 		       element:each element has a weight
	name(str|None): A name for this layer(optional). If set None, the layer
                        will be named automatically.

    Returns:
        Variable: The output tensor with the same shape as input.

    Examples:

        .. code-block:: python

         x = fluid.layers.data(name="x", shape=[10,10], dtype="float32")
            mode = 'channel'
            output = fluid.layers.prelu(x,mode)
    """
    helper = LayerHelper('prelu', **locals())
    if mode not in ['all', 'channel', 'element']:
        raise ValueError('mode should be one of all, channel, element.')
    alpha_shape = [1]
    if mode == 'channel':
        alpha_shape = [1, x.shape[1], 1, 1]
    elif mode == 'element':
        alpha_shape = x.shape
    dtype = helper.input_dtype(input_param_name='x')
    alpha = helper.create_parameter(
        attr=param_attr,
        shape=alpha_shape,
        dtype='float32',
        is_bias=False,
        default_initializer=Constant(1.0))
    out = helper.create_variable_for_type_inference(dtype)
    helper.append_op(
        type="prelu",
        inputs={"X": x,
                'Alpha': alpha},
        attrs={"mode": mode},
        outputs={"Out": out})
    return out


@templatedoc()
def brelu(x, t_min=0.0, t_max=24.0, name=None):
    """
    ${comment}
    Args:
        x(${x_type}): ${x_comment}
        t_min(${t_min_type}|0.0): ${t_min_comment}
        t_max(${t_max_type}|24.0): ${t_max_comment}
        name(str|None): A name for this layer(optional). If set None, the layer
                        will be named automatically.
     Returns:
        output(${out_type}): ${out_comment}
    """
    helper = LayerHelper('brelu', **locals())
    out = helper.create_variable_for_type_inference(dtype=x.dtype)
    helper.append_op(
        type='brelu',
        inputs={'X': x},
        outputs={'Out': out},
        attrs={'t_min': t_min,
               't_max': t_max})
    return out


@templatedoc()
def leaky_relu(x, alpha=0.02, name=None):
    """
    ${comment}
    Args:
        x(${x_type}): ${x_comment}
        alpha(${alpha_type}|0.02): ${alpha_comment}
        name(str|None): A name for this layer(optional). If set None, the layer
                        will be named automatically.
     Returns:
        output(${out_type}): ${out_comment}
    """
    helper = LayerHelper('leaky_relu', **locals())
    out = helper.create_variable_for_type_inference(dtype=x.dtype)
    helper.append_op(
        type='leaky_relu',
        inputs={'X': x},
        outputs={'Out': out},
        attrs={'alpha': alpha})
    return out


@templatedoc()
def soft_relu(x, threshold=40.0, name=None):
    """
    ${comment}
    Args:
        x(${x_type}): ${x_comment}
        threshold(${threshold_type}|40.0): ${threshold_comment}
        name(str|None): A name for this layer(optional). If set None, the layer
                        will be named automatically.
     Returns:
        output(${out_type}): ${out_comment}
    """
    helper = LayerHelper('soft_relu', **locals())
    out = helper.create_variable_for_type_inference(dtype=x.dtype)
    helper.append_op(
        type='soft_relu',
        inputs={'X': x},
        outputs={'Out': out},
        attrs={'threshold': threshold})
    return out


def flatten(x, axis=1, name=None):
    """
    **Flatten layer**
    Flattens the input tensor into a 2D matrix.

    Examples:
    Case 1:
      Given
        X.shape = (3, 100, 100, 4)
      and
        axis = 2
      We get:
        Out.shape = (3 * 100, 4 * 100)

    Case 2:
      Given
        X.shape = (3, 100, 100, 4)
      and
        axis = 0
      We get:
        Out.shape = (1, 3 * 100 * 100 * 4)

    Args:
        x (Variable): A tensor of rank >= axis.
        axis (int): Indicate up to which input dimensions (exclusive) should
                    be flattened to the outer dimension of the output.
                    The value for axis must be in the range [0, R], where R
                    is the rank of the input tensor. When axis = 0, the shape
                    of the output tensor is (1, (d_0 X d_1 ... d_n), where the
                    shape of the input tensor is (d_0, d_1, ... d_n).
        name(str|None): A name for this layer(optional). If set None, the layer
                        will be named automatically.

    Returns:
        Variable: A 2D tensor with the contents of the input tensor, with input
                  dimensions up to axis flattened to the outer dimension of
                  the output and remaining input dimensions flattened into the
                  inner dimension of the output.

    Raises:
        ValueError: If x is not a variable.
        ValueError: If axis is not in range [0, rank(x)].

    Examples:

        .. code-block:: python

            x = fluid.layers.data(name="x", shape=[4, 4, 3], dtype="float32")
            out = fluid.layers.flatten(x=x, axis=2)
    """
    helper = LayerHelper('flatten', **locals())

    if not (isinstance(x, Variable)):
        raise ValueError("The input x should be a Variable")

    if not (isinstance(axis, int)) or axis > len(x.shape) or axis < 0:
        raise ValueError("The axis should be a int, and in range [0, rank(x)]")

    out = helper.create_variable_for_type_inference(x.dtype)
    x_shape = helper.create_variable_for_type_inference(x.dtype)
    helper.append_op(
        type='flatten2',
        inputs={"X": x},
        outputs={'Out': out,
                 'XShape': x_shape},
        attrs={"axis": axis})
    return out


def sequence_enumerate(input, win_size, pad_value=0, name=None):
    """
    Generate a new sequence for the input index sequence, which enumerates all the
    sub-sequences with length `win_size` of the input.
    The enumerated sequence has the same 1st dimension with variable `input`, and
    the 2nd dimension is `win_size`, padded by `pad_value` if necessary in generation.

    Examples:
    Case 1:
      Input:
        X.lod = [[0, 3, 5]]
        X.data = [[1], [2], [3], [4], [5]]
        X.dims = [5, 1]
      Attrs:
        win_size = 2
        pad_value = 0
      Output:
        Out.lod = [[0, 3, 5]]
        Out.data = [[1, 2], [2, 3], [3, 0], [4, 5], [5, 0]]
        Out.dims = [5, 2]

    Args:
        input (Variable): The input variable which is a index sequence.
        win_size (int): The window size for enumerating all sub-sequences.
        pad_value (int): The padding value, default 0.

    Returns:
        Variable: The enumerate sequence variable which is a LoDTensor.

    Examples:
        .. code-block:: python

            x = fluid.layers.data(shape[30, 1], dtype='int32', lod_level=1)
            out = fluid.layers.sequence_enumerate(input=x, win_size=3, pad_value=0)
    """
    helper = LayerHelper('sequence_enumerate', **locals())
    out = helper.create_variable_for_type_inference(
        helper.input_dtype(), stop_gradient=True)
    helper.append_op(
        type='sequence_enumerate',
        inputs={'X': input},
        outputs={'Out': out},
        attrs={'win_size': win_size,
               'pad_value': pad_value})
    return out


def sequence_mask(x, maxlen=None, dtype='int64', name=None):
    """
    **SequenceMask Layer**

    This layer outputs a mask according to the input :code:`x` and
    :code:`maxlen` with data type of :code:`dtype`.

    Supposing :code:`x` is a Tensor with shape [d_1, d_2, ..., d_n], the
    :code:`y` is a mask with shape [d_1, d_2, ..., d_n, maxlen], where:

    .. math::

        y(i_1, i_2,..., i_n, j) = (j < x(i_1, i_2,..., i_n))

    Args:
        x (Variable): Input tensor of sequence_mask layer,
                      whose elements are integers less than :code:`maxlen`.
        maxlen (int|None): Maximum length of the sequence. If :code:`maxlen`
                           is None, it would be replace with :math:`max(x)`.
        dtype (np.dtype|core.VarDesc.VarType|str): Data type of the output.
        name (str|None): A name for this layer(optional). If set None, the
                         layer will be named automatically.

    Returns:
        Variable: The output sequence mask.

    """

    helper = LayerHelper('sequence_mask', **locals())
    if name is None:
        out = helper.create_variable_for_type_inference(dtype=dtype)
    else:
        out = helper.create_variable_for_type_inference(dtype=dtype, name=name)

    helper.append_op(
        type='sequence_mask',
        inputs={'X': [x]},
        outputs={'Y': out},
        attrs={
            'maxlen': maxlen if maxlen is not None else -1,
            'out_dtype': out.dtype
        })
    return out


def stack(x, axis=0):
    """
    **Stack Layer**

    This layer stacks all of the input :code:`x` along axis.

    Input :code:`x` can be a single variable, a :code:`list` of variables,
    or a :code:`tuple` of variables. If :code:`x` is a :code:`list` or
    :code:`tuple`, the shapes of all these variables must be the same.
    Supposing the shape of each input is :math:`[d_0, d_1, ..., d_{n-1}]`,
    the shape of the output variable would be
    :math:`[d_0, d_1, ..., d_{axis}=len(x), ..., d_{n-1}]`.
    If :code:`axis` < 0, it would be replaced with :code:`axis+rank(x[0])+1`.
    If :code:`axis` is None, it would be replaced with 0.

    Args:
        x (Variable|list(Variable)|tuple(Variable)): Input variables.
        axis (int|None): The axis along which all inputs are stacked.

    Returns:
        Variable: The stacked variable.

    """

    helper = LayerHelper('stack', **locals())
    axis = 0 if axis is None else axis

    if not isinstance(x, list) and not isinstance(x, tuple):
        x = [x]

    out = helper.create_variable_for_type_inference(x[0].dtype)
    helper.append_op(
        type='stack', inputs={'X': x}, outputs={'Y': out},
        attrs={'axis': axis})

    return out


def unstack(x, axis=0, num=None):
    """
    **UnStack Layer**

    This layer unstacks input :code:`x` into several tensors along axis.

    If :code:`axis` < 0, it would be replaced with :code:`axis+rank(x)`.
    If :code:`num` is None, it would be inferred from :code:`x.shape[axis]`,
    and if :code:`x.shape[axis]` <= 0 or is unknown, :code:`ValueError` is
    raised.

    Args:
        x (Variable): Input variable.
        axis (int): The axis along which the input is unstacked.
        num (int|None): The number of output variables.

    Returns:
        list(Variable): The unstacked variables.

    """

    helper = LayerHelper('unstack', **locals())
    if num is None:
        if axis is None or x.shape[axis] <= 0:
            raise ValueError('unknown unstack number')
        else:
            num = x.shape[axis]

    outs = []
    for _ in num:
        outs.append(helper.create_variable_for_type_inference(x.dtype))

    helper.append_op(
        type='unstack',
        inputs={'X': [x]},
        outputs={'Y': outs},
        attrs={'axis': axis,
               'num': num})
    return outs


def expand(x, expand_times, name=None):
    """Expand operator tiles the input by given times number. You should set times
    number for each dimension by providing attribute 'expand_times'. The rank of X
    should be in [1, 6]. Please note that size of 'expand_times' must be the same
    with X's rank. Following is a using case:


    .. code-block:: text

        Input(X) is a 3-D tensor with shape [2, 3, 1]:

                [
                   [[1], [2], [3]],
                   [[4], [5], [6]]
                ]

        Attr(expand_times):  [1, 2, 2]

        Output(Out) is a 3-D tensor with shape [2, 6, 2]:

                [
                    [[1, 1], [2, 2], [3, 3], [1, 1], [2, 2], [3, 3]],
                    [[4, 4], [5, 5], [6, 6], [4, 4], [5, 5], [6, 6]]
                ]

    Args:
        x (Variable): A tensor with rank in [1, 6].
        expand_times (list|tuple): Expand times number for each dimension.

    Returns:
        Variable: The expanded variable which is a LoDTensor. After expanding, size of each dimension of Output(Out) is equal to ithe size of the corresponding dimension of Input(X) multiplying the corresponding value given by expand_times.


    Examples:
        .. code-block:: python

            x = fluid.layers.data(name='x', shape=[10], dtype='float32')
            out = fluid.layers.expand(x=x, expand_times=[1, 2, 2])
    """
    helper = LayerHelper('expand', input=x, **locals())
    dtype = helper.input_dtype(input_param_name='x')
    out = helper.create_variable_for_type_inference(dtype)
    helper.append_op(
        type='expand',
        inputs={'X': x},
        outputs={'Out': out},
        attrs={'expand_times': expand_times})
    return out


from paddle.fluid.framework import convert_np_dtype_to_dtype_


@templatedoc()
def uniform_random_batch_size_like(input,
                                   shape,
                                   dtype='float32',
                                   input_dim_idx=0,
                                   output_dim_idx=0,
                                   min=-1.0,
                                   max=1.0,
                                   seed=0):
    """
    ${comment}

    Args:
        input (Variable): ${input_comment}
        shape (tuple|list): ${shape_comment}
        input_dim_idx (Int): ${input_dim_idx_comment}
        output_dim_idx (Int): ${output_dim_idx_comment}
        min (Float): ${min_comment}
        max (Float): ${max_comment}
        seed (Int): ${seed_comment}
        dtype(np.dtype|core.VarDesc.VarType|str): The type of data : float32, float_16, int etc
    Returns:
        out (Variable): ${out_comment}

    """

    helper = LayerHelper('uniform_random_batch_size_like', **locals())
    out = helper.create_variable_for_type_inference(dtype)
    c_dtype = convert_np_dtype_to_dtype_(dtype)
    helper.append_op(
        type='uniform_random_batch_size_like',
        inputs={'Input': input},
        outputs={'Out': out},
        attrs={
            'shape': shape,
            'input_dim_idx': input_dim_idx,
            'output_dim_idx': output_dim_idx,
            'min': min,
            'max': max,
            'seed': seed,
            'dtype': c_dtype
        })

    return out


@templatedoc()
def gaussian_random(shape, mean=0.0, std=1.0, seed=0, dtype='float32'):
    """
    ${comment}

    Args:
        shape (tuple|list): ${shape_comment}
        mean (Float): ${mean_comment}
        std (Float): ${std_comment}
        seed (Int): ${seed_comment}
        dtype(np.dtype|core.VarDesc.VarType|str): Output data type.

    Returns:
        out (Variable): ${out_comment}

    """

    helper = LayerHelper('gaussian_random', **locals())
    out = helper.create_variable_for_type_inference(dtype)
    c_dtype = convert_np_dtype_to_dtype_(dtype)
    helper.append_op(
        type='gaussian_random',
        outputs={'Out': out},
        attrs={
            'shape': shape,
            'mean': mean,
            'std': std,
            'seed': seed,
            'dtype': c_dtype,
            'use_mkldnn': False
        })

    return out


@templatedoc()
def sampling_id(x, min=0.0, max=1.0, seed=0, dtype='float32'):
    """
    ${comment}

    Args:
        x (Variable): ${x_comment}
        min (Float): ${min_comment}
        max (Float): ${max_comment}
        seed (Float): ${seed_comment}
        dtype(np.dtype|core.VarDesc.VarType|str): The type of output data : float32, float_16, int etc

    Returns:
        out (Variable): ${out_comment}

    """

    helper = LayerHelper('sampling_id', **locals())
    out = helper.create_variable_for_type_inference(dtype)
    helper.append_op(
        type='sampling_id',
        inputs={'X': x},
        outputs={'Out': out},
        attrs={'min': min,
               'max': max,
               'seed': seed})

    return out


@templatedoc()
def gaussian_random_batch_size_like(input,
                                    shape,
                                    input_dim_idx=0,
                                    output_dim_idx=0,
                                    mean=0.0,
                                    std=1.0,
                                    seed=0,
                                    dtype='float32'):
    """
    ${comment}

    Args:
        input (Variable): ${input_comment}
        shape (tuple|list): ${shape_comment}
        input_dim_idx (Int): ${input_dim_idx_comment}
        output_dim_idx (Int): ${output_dim_idx_comment}
        mean (Float): ${mean_comment}
        std (Float): ${std_comment}
        seed (Int): ${seed_comment}
        dtype(np.dtype|core.VarDesc.VarType|str): The type of output data : float32, float_16, int etc

    Returns:
        out (Variable): ${out_comment}
    """

    helper = LayerHelper('gaussian_random_batch_size_like', **locals())
    out = helper.create_variable_for_type_inference(dtype)
    c_dtype = convert_np_dtype_to_dtype_(dtype)
    helper.append_op(
        type='gaussian_random_batch_size_like',
        inputs={'Input': input},
        outputs={'Out': out},
        attrs={
            'shape': shape,
            'input_dim_idx': input_dim_idx,
            'output_dim_idx': output_dim_idx,
            'mean': mean,
            'std': std,
            'seed': seed,
            'dtype': c_dtype
        })

    return out


@templatedoc()
def sum(x):
    """
    ${comment}

    Args:
        x (Variable): ${x_comment}

    Returns:
        out (Variable): ${out_comment}
    """

    helper = LayerHelper('sum', **locals())
    out = helper.create_variable_for_type_inference(
        dtype=helper.input_dtype('x'))
    helper.append_op(
        type='sum',
        inputs={'X': x},
        outputs={'Out': out},
        attrs={'use_mkldnn': False})

    return out


@templatedoc()
def slice(input, axes, starts, ends):
    """
    ${comment}

    Args:
        input (Variable): ${input_comment}.
        axes (List): ${axes_comment}
        starts (List): ${starts_comment}
        ends (List): ${ends_comment}

    Returns:
        out (Variable): ${out_comment}

    """

    helper = LayerHelper('slice', **locals())
    out = helper.create_variable_for_type_inference(
        dtype=helper.input_dtype('input'))
    helper.append_op(
        type='slice',
        inputs={'Input': input},
        outputs={'Out': out},
        attrs={'axes': axes,
               'starts': starts,
               'ends': ends})

    return out


@templatedoc()
def shape(input):
    """
    ${comment}

    Args:
        input (Variable): ${input_comment}

    Returns:
        out (Variable): ${out_comment}

    """

    helper = LayerHelper('shape', **locals())
    out = helper.create_variable_for_type_inference(
        dtype=helper.input_dtype('input'))
    helper.append_op(
        type='shape', inputs={'Input': input}, outputs={'Out': out})

    return out


def _elementwise_op(helper):
    op_type = helper.layer_type
    x = helper.kwargs.get('x', None)
    y = helper.kwargs.get('y', None)
    assert x is not None, 'x cannot be None in {}'.format(op_type)
    assert y is not None, 'y cannot be None in {}'.format(op_type)
    axis = helper.kwargs.get('axis', -1)
    use_mkldnn = helper.kwargs.get('use_mkldnn', False)
    name = helper.kwargs.get('name', None)
    if name is None:
        out = helper.create_variable_for_type_inference(dtype=x.dtype)
    else:
        out = helper.create_variable(
            name=name, dtype=x.dtype, persistable=False)

    helper.append_op(
        type=op_type,
        inputs={'X': x,
                'Y': y},
        outputs={'Out': out},
        attrs={'axis': axis,
               'use_mkldnn': use_mkldnn})
    return helper.append_activation(out)


@templatedoc()
def scale(x, scale=1.0, bias=0.0, bias_after_scale=True, act=None, name=None):
    """
    ${comment}

    Args:
        x(${x_type}): ${x_comment}
        scale(${scale_type}): ${scale_comment}
        bias(${bias_type}): ${bias_comment}
        bias_after_scale(${bias_after_scale_type}): ${bias_after_scale_comment}
        act(basestring|None): Activation applied to the output.
        name(basestring|None): Name of the output.

    Returns:
        out(${out_type}): ${out_comment}
    """

    helper = LayerHelper('scale', **locals())
    if name is None:
        out = helper.create_variable_for_type_inference(dtype=x.dtype)
    else:
        out = helper.create_variable(
            name=name, dtype=x.dtype, persistable=False)

    helper.append_op(
        type='scale',
        inputs={'X': x},
        outputs={'Out': out},
        attrs={
            'scale': float(scale),
            'bias': float(bias),
            'bias_after_scale': bias_after_scale
        })
    return helper.append_activation(out)


def elementwise_add(x, y, axis=-1, act=None, name=None):
    return _elementwise_op(LayerHelper('elementwise_add', **locals()))


def elementwise_div(x, y, axis=-1, act=None, name=None):
    return _elementwise_op(LayerHelper('elementwise_div', **locals()))


def elementwise_sub(x, y, axis=-1, act=None, name=None):
    return _elementwise_op(LayerHelper('elementwise_sub', **locals()))


def elementwise_mul(x, y, axis=-1, act=None, name=None):
    return _elementwise_op(LayerHelper('elementwise_mul', **locals()))


def elementwise_max(x, y, axis=-1, act=None, name=None):
    return _elementwise_op(LayerHelper('elementwise_max', **locals()))


def elementwise_min(x, y, axis=-1, act=None, name=None):
    return _elementwise_op(LayerHelper('elementwise_min', **locals()))


def elementwise_pow(x, y, axis=-1, act=None, name=None):
    return _elementwise_op(LayerHelper('elementwise_pow', **locals()))


for func in [
        elementwise_add, elementwise_div, elementwise_sub, elementwise_mul,
        elementwise_max, elementwise_min, elementwise_pow
]:
    op_proto = OpProtoHolder.instance().get_op_proto(func.__name__)
    func.__doc__ = _generate_doc_string_(
        op_proto,
        additional_args_lines=[
            "act (basestring|None): Activation applied to the output.",
            "name (basestring|None): Name of the output."
        ])


def _logical_op(op_name, x, y, out=None, name=None, binary_op=True):
    helper = LayerHelper(op_name, **locals())

    if binary_op:
        assert x.dtype == y.dtype

    if out is None:
        if name is None:
            out = helper.create_variable_for_type_inference(dtype=x.dtype)
        else:
            out = helper.create_variable(
                name=name, dtype=x.dtype, persistable=False)

    if binary_op:
        helper.append_op(
            type=op_name, inputs={"X": x,
                                  "Y": y}, outputs={"Out": out})
    else:
        helper.append_op(type=op_name, inputs={"X": x}, outputs={"Out": out})

    return out


@templatedoc()
def logical_and(x, y, out=None, name=None):
    """
    ${comment}

    Args:
        x(${x_type}): ${x_comment}
        y(${y_type}): ${y_comment}
        out(Tensor): Output tensor of logical operation.
        name(basestring|None): Name of the output.

    Returns:
        out(${out_type}): ${out_comment}
    """

    return _logical_op(
        op_name="logical_and", x=x, y=y, name=name, out=out, binary_op=True)


@templatedoc()
def logical_or(x, y, out=None, name=None):
    """
    ${comment}

    Args:
        x(${x_type}): ${x_comment}
        y(${y_type}): ${y_comment}
        out(Tensor): Output tensor of logical operation.
        name(basestring|None): Name of the output.

    Returns:
        out(${out_type}): ${out_comment}
    """

    return _logical_op(
        op_name="logical_or", x=x, y=y, name=name, out=out, binary_op=True)


@templatedoc()
def logical_xor(x, y, out=None, name=None):
    """
    ${comment}

    Args:
        x(${x_type}): ${x_comment}
        y(${y_type}): ${y_comment}
        out(Tensor): Output tensor of logical operation.
        name(basestring|None): Name of the output.

    Returns:
        out(${out_type}): ${out_comment}
    """

    return _logical_op(
        op_name="logical_xor", x=x, y=y, name=name, out=out, binary_op=True)


@templatedoc()
def logical_not(x, out=None, name=None):
    """
    ${comment}

    Args:
        x(${x_type}): ${x_comment}
        out(Tensor): Output tensor of logical operation.
        name(basestring|None): Name of the output.

    Returns:
        out(${out_type}): ${out_comment}
    """

    return _logical_op(
        op_name="logical_not", x=x, y=None, name=name, out=out, binary_op=False)


@templatedoc()
def clip(x, min, max, name=None):
    """
    ${comment}

    Args:
        x(${x_type}): ${x_comment}
        min(${min_type}): ${min_comment}
        max(${max_type}): ${max_comment}
        name(basestring|None): Name of the output.

    Returns:
        out(${out_type}): ${out_comment}
    """

    helper = LayerHelper("clip", **locals())

    if name is None:
        out = helper.create_variable_for_type_inference(dtype=x.dtype)
    else:
        out = helper.create_variable(
            name=name, dtype=x.dtype, persistable=False)

    helper.append_op(
        type="clip",
        inputs={"X": x},
        attrs={"min": min,
               "max": max},
        outputs={"Out": out})

    return out


@templatedoc()
def clip_by_norm(x, max_norm, name=None):
    """
    ${comment}

    Args:
        x(${x_type}): ${x_comment}
        max_norm(${max_norm_type}): ${max_norm_comment}
        name(basestring|None): Name of the output.

    Returns:
        out(${out_type}): ${out_comment}
    """

    helper = LayerHelper("clip_by_norm", **locals())

    if name is None:
        out = helper.create_variable_for_type_inference(dtype=x.dtype)
    else:
        out = helper.create_variable(
            name=name, dtype=x.dtype, persistable=False)

    helper.append_op(
        type="clip_by_norm",
        inputs={"X": x},
        attrs={"max_norm": max_norm},
        outputs={"Out": out})

    return out


@templatedoc()
def mean(x, name=None):
    """
    ${comment}

    Args:
        x(${x_type}): ${x_comment}
        name(basestring|None): Name of the output.

    Returns:
        out(${out_type}): ${out_comment}
    """

    helper = LayerHelper("mean", **locals())

    if name is None:
        out = helper.create_variable_for_type_inference(dtype=x.dtype)
    else:
        out = helper.create_variable(
            name=name, dtype=x.dtype, persistable=False)

    helper.append_op(
        type="mean", inputs={"X": x}, attrs={}, outputs={"Out": out})

    return out


@templatedoc()
def mul(x, y, x_num_col_dims=1, y_num_col_dims=1, name=None):
    """
    ${comment}

    Args:
        x(${x_type}): ${x_comment}
        y(${y_type}): ${y_comment}
        x_num_col_dims(${x_num_col_dims_type}): ${x_num_col_dims_comment}
        y_num_col_dims(${y_num_col_dims_type}): ${y_num_col_dims_comment}
        name(basestring|None): Name of the output.

    Returns:
        out(${out_type}): ${out_comment}
    """

    helper = LayerHelper("mul", **locals())

    if name is None:
        out = helper.create_variable_for_type_inference(dtype=x.dtype)
    else:
        out = helper.create_variable(
            name=name, dtype=x.dtype, persistable=False)

    helper.append_op(
        type="mul",
        inputs={"X": x,
                "Y": y},
        attrs={
            "x_num_col_dims": x_num_col_dims,
            "y_num_col_dims": y_num_col_dims
        },
        outputs={"Out": out})
    return out


@templatedoc()
def sigmoid_cross_entropy_with_logits(x, label, name=None):
    """
    ${comment}

    Args:
        x(${x_type}): ${x_comment}
        label(${label_type}): ${label_comment}
        name(basestring|None): Name of the output.

    Returns:
        out(${out_type}): ${out_comment}
    """

    helper = LayerHelper("sigmoid_cross_entropy_with_logits", **locals())

    if name is None:
        out = helper.create_variable_for_type_inference(dtype=x.dtype)
    else:
        out = helper.create_variable(
            name=name, dtype=x.dtype, persistable=False)

    helper.append_op(
        type="sigmoid_cross_entropy_with_logits",
        inputs={"X": x,
                "Label": label},
        attrs={},
        outputs={"Out": out})
    return out


@templatedoc()
def maxout(x, groups, name=None):
    """
    ${comment}

    Args:
        x(${x_type}): ${x_comment}
        groups(${groups_type}): ${groups_comment}
        name(basestring|None): Name of the output.

    Returns:
        out(${out_type}): ${out_comment}
    """
    helper = LayerHelper("maxout", **locals())

    if name is None:
        out = helper.create_variable_for_type_inference(dtype=x.dtype)
    else:
        out = helper.create_variable(
            name=name, dtype=x.dtype, persistable=False)

    helper.append_op(
        type="maxout",
        inputs={"X": x},
        attrs={"groups": groups},
        outputs={"Out": out})
    return out


@templatedoc()
def sequence_reverse(x, name=None):
    """ 
    ${comment}

    Args:
        x(${x_type}): ${x_comment}
        name(basestring|None): Name of the output.

    Returns:
        out(${y_type}): ${y_comment}
    """
    helper = LayerHelper("sequence_reverse", **locals())
    if name is None:
        out = helper.create_variable_for_type_inference(dtype=x.dtype)
    else:
        out = helper.create_variable(
            name=name, dtype=x.dtype, persistable=False)

    helper.append_op(
        type="sequence_reverse",
        inputs={"X": x},
        outputs={"Y": out},
        attrs=dict())
    return out


def affine_channel(x, scale=None, bias=None, data_layout='NCHW', name=None):
    """
    Applies a separate affine transformation to each channel of the input.
    Useful for replacing spatial batch norm with its equivalent fixed
    transformation. The input also can be 2D tensor and applies a affine
    transformation in second dimension.

    Args:
        x (Variable): Feature map input can be a 4D tensor with order NCHW
            or NHWC. It also can be a 2D tensor and the affine transformation
            is applied in the second dimension.
        scale (Variable): 1D input of shape (C), the c-th element is the scale
            factor of the affine transformation for the c-th channel of
            the input.
        bias (Variable): 1D input of shape (C), the c-th element is the bias
            of the affine transformation for the c-th channel of the input.
        data_layout (string, default NCHW): NCHW or NHWC. If input is 2D
            tensor, you can ignore data_layout.
        name (str, default None): The name of this layer.

    Returns:
        out (Variable): A tensor of the same shape and data layout with x.
    """
    helper = LayerHelper("affine_channel", **locals())

    if name is None:
        out = helper.create_variable_for_type_inference(dtype=x.dtype)
    else:
        out = helper.create_variable(
            name=name, dtype=x.dtype, persistable=False)

    helper.append_op(
        type="affine_channel",
        inputs={"X": x,
                'Scale': scale,
                'Bias': bias},
        attrs={"data_layout": data_layout},
        outputs={"Out": out})
    return out


<<<<<<< HEAD
def similarity_focus(input, axis, indexes, name=None):
    """  
    **SimilarityFocus Operator**

    Generate a similarity focus mask with the same shape of input using the following method:
    1. Extract the 4-D matrix(here the first dimension is BatchSize) corresponding 
       to the axis according to the indexes. For example, if axis=1 and indexes=[a], 
       it will get the matrix T=X[:, a, :, :]. In this case, if the shape of input X 
       is (BatchSize, A, B, C), the shape of matrix T is (BatchSize, B, C).
    2. For each index, find the largest numbers in the matrix T, so that the same 
       row and same column has at most one number(obviously there will be min(B, C) 
       numbers), and mark the corresponding position of the 3-D similarity focus mask 
       as 1, otherwise as 0. Do elementwise-or for each index.
    3. Broadcast the 3-D similarity focus mask to the same shape of input X.

    Refer to `Similarity Focus Layer <http://www.aclweb.org/anthology/N16-1108>`_

    .. code-block:: text

        * Example :

            Given a 4-D tensor x with the shape (BatchSize, C, A, B), where C is
            the number of channels and the shape of feature map is (A, B):
                x.shape = (2, 3, 2, 2)
                x.data = [[[[0.8, 0.1],
                            [0.4, 0.5]],

                           [[0.9, 0.7],
                            [0.9, 0.9]],

                           [[0.8, 0.9],
                            [0.1, 0.2]]],


                          [[[0.2, 0.5],
                            [0.3, 0.4]],

                           [[0.9, 0.7],
                            [0.8, 0.4]],

                           [[0.0, 0.2],
                            [0.4, 0.7]]]]

            Given axis: 1 (the axis of the channel)
            Given indexes: [0]

            then we get a 4-D tensor out with the same shape of input x:
                out.shape = (2, 3, 2, 2)
                out.data = [[[[1.0, 0.0],
                              [0.0, 1.0]],

                             [[1.0, 0.0],
                              [0.0, 1.0]],

                             [[1.0, 0.0],
                              [0.0, 1.0]]],

                            [[[0.0, 1.0],
                              [1.0, 0.0]],

                             [[0.0, 1.0],
                              [1.0, 0.0]],

                             [[0.0, 1.0],
                              [1.0, 0.0]]]]

    Args:
        input(Variable): The input tensor variable(default float). It should 
            be a 4-D tensor with shape [BatchSize, A, B, C].
        axis(int): Indicating the dimension to be select. It can only be
            1, 2, or 3.
        indexes(list): indicating the indexes of the selected dimension.

    Returns:
        Variable: A tensor variable with the same shape and same type 
            as the input.
        
    Examples:
        .. code-block:: python
            data = fluid.layers.data(
              name='data', shape=[2, 3, 2, 2], dtype='float32')
            x = fluid.layers.layer_norm(input=data, axis=1, indexes=[0])
    """
    helper = LayerHelper('similarity_focus', **locals())
    # check attrs
    if isinstance(axis, int) is False:
        raise TypeError("axis must be int type.")
    if isinstance(indexes, list) is False:
        raise TypeError("indexes must be list type.")
    if axis != 1 and axis != 2 and axis != 3:
        raise ValueError("axis must be 1, 2 or 3.")
    if len(indexes) == 0:
        raise ValueError("indexes can not be empty.")

    out = helper.create_tmp_variable(dtype=helper.input_dtype())
    helper.append_op(
        type='similarity_focus',
        inputs={'X': input},
        outputs={'Out': out},
        attrs={"axis": axis,
               "indexes": indexes})
=======
def hash(input, hash_size, num_hash=1, name=None):
    """
    hash the input
     Args:
        input (Variable): The input variable which is a one-hot word.
        hash_size (int): The space size for hash algorithm.
        num_hash (int): The times of hash, default 1.
        name (str, default None): The name of this layer.
     Returns:
        Variable: The hash result variable which is a LoDTensor.
     Examples:
        .. code-block:: python
            word_dict = paddle.dataset.imdb.word_dict()
            x = fluid.layers.data(shape[1], dtype='int32', lod_level=1)
            out = fluid.layers.hash(input=x, len(word_dict))
    """
    helper = LayerHelper('hash', **locals())
    out = helper.create_variable_for_type_inference(
        helper.input_dtype(), stop_gradient=True)
    helper.append_op(
        type='hash',
        inputs={'X': input},
        outputs={'Out': out},
        attrs={'num_hash': num_hash,
               'mod_by': hash_size})
>>>>>>> aa6b2bda
    return out<|MERGE_RESOLUTION|>--- conflicted
+++ resolved
@@ -156,11 +156,8 @@
     'maxout',
     'sequence_reverse',
     'affine_channel',
-<<<<<<< HEAD
     'similarity_focus',
-=======
     'hash',
->>>>>>> aa6b2bda
 ]
 
 
@@ -7558,7 +7555,6 @@
     return out
 
 
-<<<<<<< HEAD
 def similarity_focus(input, axis, indexes, name=None):
     """  
     **SimilarityFocus Operator**
@@ -7660,7 +7656,9 @@
         outputs={'Out': out},
         attrs={"axis": axis,
                "indexes": indexes})
-=======
+    return out
+
+
 def hash(input, hash_size, num_hash=1, name=None):
     """
     hash the input
@@ -7686,5 +7684,4 @@
         outputs={'Out': out},
         attrs={'num_hash': num_hash,
                'mod_by': hash_size})
->>>>>>> aa6b2bda
     return out