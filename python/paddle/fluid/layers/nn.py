--- conflicted
+++ resolved
@@ -154,11 +154,8 @@
     'mul',
     'sigmoid_cross_entropy_with_logits',
     'maxout',
-<<<<<<< HEAD
     'space_to_depth',
-=======
     'affine_grid',
->>>>>>> 08d22cf7
     'sequence_reverse',
     'affine_channel',
     'hash',
