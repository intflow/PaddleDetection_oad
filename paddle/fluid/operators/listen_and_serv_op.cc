--- conflicted
+++ resolved
@@ -223,12 +223,8 @@
     std::unordered_map<std::string,
                        std::shared_ptr<framework::ExecutorPrepareContext>>
         *prefetch_ctx,
-<<<<<<< HEAD
     std::shared_ptr<framework::ExecutorPrepareContext> checkpoint_ctx,
-    detail::RPCServer *rpc_server) {
-=======
     distributed::RPCServer *rpc_server) {
->>>>>>> 0151e4eb
   h->SetScope(scope);
   h->SetDevCtx(dev_ctx);
   h->SetExecutor(executor);
@@ -262,13 +258,9 @@
   request_send_handler_.reset(new distributed::RequestSendHandler(sync_mode));
   request_get_handler_.reset(new distributed::RequestGetHandler(sync_mode));
   request_prefetch_handler_.reset(
-<<<<<<< HEAD
-      new detail::RequestPrefetchHandler(sync_mode));
-  request_checkpoint_handler_.reset(
-      new detail::RequestCheckpointHandler(sync_mode, checkpoint_notify_id));
-=======
       new distributed::RequestPrefetchHandler(sync_mode));
->>>>>>> 0151e4eb
+  request_checkpoint_handler_.reset(new distributed::RequestCheckpointHandler(
+      sync_mode, checkpoint_notify_id));
 
   rpc_service_->RegisterRPC(distributed::kRequestSend,
                             request_send_handler_.get());
