--- conflicted
+++ resolved
@@ -322,12 +322,7 @@
 
 class MatMulOpMaker : public framework::OpProtoAndCheckerMaker {
  public:
-<<<<<<< HEAD
-  MatMulOpMaker(OpProto *proto, OpAttrChecker *op_checker)
-      : OpProtoAndCheckerMaker(proto, op_checker) {
-=======
   void Make() override {
->>>>>>> 5ce2df9b
     AddInput("X", "The first input of MatMul op");
     AddInput("Y", "The second input of MatMul op");
     AddOutput("Out", "The output of MatMul op");
