--- conflicted
+++ resolved
@@ -164,8 +164,8 @@
     // prefetch process...
     std::string in_var_name = request_->Varname();
     std::string out_var_name = request_->OutVarname();
-    VLOG(3) << "in_var_name: " << in_var_name
-            << " RequestPrefetch: " << out_var_name;
+    VLOG(3) << "RequestPrefetch, in_var_name: " << in_var_name
+            << " out_var_name: " << out_var_name;
 
     auto scope = request_->GetMutableLocalScope();
     auto invar = scope->FindVar(in_var_name);
@@ -175,13 +175,7 @@
 
     SerializeToByteBuffer(out_var_name, outvar, *request_handler_->dev_ctx(),
                           &reply_);
-<<<<<<< HEAD
-    status_ = FINISH;
-    responder_.Finish(reply_, ::grpc::Status::OK,
-                      reinterpret_cast<void*>(static_cast<intptr_t>(req_id_)));
-=======
     Finish(reply_, &responder_);
->>>>>>> 1d198494
   }
 
  protected:
