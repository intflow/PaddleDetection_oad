/* Copyright (c) 2016 PaddlePaddle Authors. All Rights Reserved.

Licensed under the Apache License, Version 2.0 (the "License");
you may not use this file except in compliance with the License.
You may obtain a copy of the License at

    http://www.apache.org/licenses/LICENSE-2.0

Unless required by applicable law or agreed to in writing, software
distributed under the License is distributed on an "AS IS" BASIS,
WITHOUT WARRANTIES OR CONDITIONS OF ANY KIND, either express or implied.
See the License for the specific language governing permissions and
limitations under the License. */

#include "paddle/fluid/framework/parallel_executor.h"
#include <algorithm>
#include <string>
#include <tuple>
#include <vector>
#include "paddle/fluid/framework/ir/graph_helper.h"

#include "paddle/fluid/framework/ir/graph.h"

<<<<<<< HEAD
#include "paddle/fluid/framework/details/async_ssa_graph_executor.h"
=======
#include "paddle/fluid/framework/details/all_reduce_deps_pass.h"
>>>>>>> a7e7d952
#include "paddle/fluid/framework/details/fast_threaded_ssa_graph_executor.h"
#include "paddle/fluid/framework/details/multi_devices_helper.h"
#include "paddle/fluid/framework/details/parallel_ssa_graph_executor.h"
#include "paddle/fluid/framework/details/reference_count_pass_helper.h"
#include "paddle/fluid/framework/details/scope_buffered_ssa_graph_executor.h"
#include "paddle/fluid/framework/details/threaded_ssa_graph_executor.h"
#include "paddle/fluid/platform/profiler.h"

#ifdef WITH_GPERFTOOLS
#include "gperftools/profiler.h"
#endif
DEFINE_string(pe_profile_fname, "",
              "Profiler filename for PE, which generated by gperftools."
              "Only valid when compiled `WITH_PRIFILER=ON`. Empty if disable.");
DEFINE_bool(enable_parallel_graph, false,
            "Force disable parallel graph execution mode if set false.");

namespace paddle {
namespace framework {

static std::once_flag gProfileOnce;
#ifdef WITH_GPERFTOOLS
static bool gProfileStarted = false;
#endif
class ParallelExecutorPrivate {
 public:
  explicit ParallelExecutorPrivate(const std::vector<platform::Place> &places)
      : places_(places) {
    if (!FLAGS_pe_profile_fname.empty()) {
      std::call_once(gProfileOnce, [] {
#ifdef WITH_GPERFTOOLS
        ProfilerStart(FLAGS_pe_profile_fname.c_str());
        gProfileStarted = true;
#else
        LOG(WARNING) << "Paddle is not compiled with gperftools. "
                        "FLAGS_pe_profile_fname will be ignored";
#endif
      });
    }
  }

  ~ParallelExecutorPrivate() {
    if (own_local_scope_) {
      for (size_t i = 1; i < local_scopes_.size(); ++i) {
        // Skip the first scope, since it is the global scope.
        Scope *local_scope = local_scopes_[i];
        if (global_scope_->HasKid(local_scope)) {
          global_scope_->DeleteScope(local_scope);
        }
      }
    }
  }

  std::unique_ptr<ir::Graph> PrepareGCAndRefCnts(
      std::unique_ptr<ir::Graph> graph, size_t max_memory_size);

  inline bool HasGarbageCollectors() const { return !gcs_.empty(); }

  void ResetRuntimeReferenceCount(const std::vector<std::string> &fetch_tensors,
                                  const std::string &fetched_var_name) {
    for (size_t i = 0; i < runtime_ref_cnts_.size(); ++i) {
      for (auto &pair : global_ref_cnts_[i]) {
        runtime_ref_cnts_[i][pair.first] = pair.second;
      }

      for (auto &fetch_name : fetch_tensors) {
        runtime_ref_cnts_[i].erase(fetch_name);
      }
      runtime_ref_cnts_[i].erase(fetched_var_name);
    }
  }

  BuildStrategy build_strategy_;
  std::vector<platform::Place> places_;
  std::vector<Scope *> local_scopes_;
  Scope *global_scope_;  // not owned
  std::unique_ptr<details::SSAGraphExecutor> executor_;

#if defined(PADDLE_WITH_CUDA) && !defined(_WIN32)
  std::unique_ptr<platform::NCCLContextMap> nccl_ctxs_;
#endif
  bool own_local_scope_;
  bool use_cuda_;
  bool use_all_reduce_;
  size_t nranks_;

  // global_ref_cnts_ is only initialized when ParallelExecutor constructs, and
  // then keeps unchanged
  // Before each iteration, runtime_ref_cnts_ is reset to global_ref_cnts_
  std::vector<details::ReferenceCountMap> global_ref_cnts_;
  std::vector<details::AtomicReferenceCountMap> runtime_ref_cnts_;
  details::GarbageCollectorMap gcs_;
};

std::unique_ptr<ir::Graph> ParallelExecutorPrivate::PrepareGCAndRefCnts(
    std::unique_ptr<ir::Graph> graph, size_t max_memory_size) {
  for (size_t i = 0; i < places_.size(); ++i) {
    auto &place = places_[i];
    if (gcs_.count(place) > 0) {
      continue;
    }
    std::unique_ptr<GarbageCollector> gc;
#ifdef PADDLE_WITH_CUDA
    if (platform::is_gpu_place(place)) {
      if (IsFastEagerDeletionModeEnabled()) {
        gc.reset(new UnsafeFastGPUGarbageCollector(
            boost::get<platform::CUDAPlace>(place), max_memory_size));
      } else {
        gc.reset(new StreamGarbageCollector(
            boost::get<platform::CUDAPlace>(place), max_memory_size));
      }
      VLOG(10) << "Created " << i << "-th GarbageCollector at " << place;
    } else {
#endif
      if (platform::is_cpu_place(place)) {
        gc.reset(new CPUGarbageCollector(boost::get<platform::CPUPlace>(place),
                                         max_memory_size));
        VLOG(10) << "Created GarbageCollector at " << place;
      } else {
        PADDLE_THROW("Unsupported place for garbage collection");
      }
#ifdef PADDLE_WITH_CUDA
    }
#endif

    gcs_.emplace(place, std::move(gc));
  }

  if (!gcs_.empty()) {
    std::vector<details::LastLiveOpsOfVars> last_live_ops_of_vars;

    auto ref_cnt_pass =
        ir::PassRegistry::Instance().Get("reference_count_pass");
    ref_cnt_pass->SetNotOwned(details::kGlobalReferenceCount,
                              &global_ref_cnts_);
    ref_cnt_pass->SetNotOwned(details::kLastLiveOpsOfVars,
                              &last_live_ops_of_vars);
    graph = ref_cnt_pass->Apply(std::move(graph));
    VLOG(10) << "ReferenceCountPass Applied";

    auto eager_deletion_pass =
        ir::PassRegistry::Instance().Get("eager_deletion_pass");
    eager_deletion_pass->SetNotOwned(details::kRuntimeReferenceCount,
                                     &runtime_ref_cnts_);
    eager_deletion_pass->SetNotOwned(details::kGarbageCollector, &gcs_);
    eager_deletion_pass->SetNotOwned(details::kLastLiveOpsOfVars,
                                     &last_live_ops_of_vars);
    eager_deletion_pass->SetNotOwned(details::kAllPlaces, &places_);
    graph = eager_deletion_pass->Apply(std::move(graph));
    VLOG(10) << "EagerDeletionPass Applied";
  }

  return graph;
}

std::vector<Scope *> &ParallelExecutor::GetLocalScopes() {
  return member_->local_scopes_;
}

ParallelExecutor::ParallelExecutor(
    const std::vector<platform::Place> &places,
    const std::unordered_set<std::string> &bcast_vars,
    const ProgramDesc &main_program, const std::string &loss_var_name,
    Scope *scope, const std::vector<Scope *> &local_scopes,
    const ExecutionStrategy &exec_strategy, const BuildStrategy &build_strategy)
    : member_(new ParallelExecutorPrivate(places)) {
  member_->global_scope_ = scope;
  member_->use_cuda_ = exec_strategy.use_cuda_;
  member_->build_strategy_ = build_strategy;
  member_->use_all_reduce_ =
      build_strategy.reduce_ == BuildStrategy::ReduceStrategy::kAllReduce;
  member_->nranks_ = build_strategy.num_trainers_ * places.size();
  if (!member_->use_all_reduce_) {
    PADDLE_ENFORCE(places.size() > 1,
                   "If you set build_strategy.reduce with 'Reduce',"
                   "the number of places must be greater than 1.");
  }

  // Step 1. Bcast the bcast_vars to devs.
  // Create local scopes
  if (local_scopes.empty()) {
    member_->own_local_scope_ = true;
    member_->local_scopes_.emplace_back(member_->global_scope_);
    for (size_t i = 1; i < member_->places_.size(); ++i) {
      member_->local_scopes_.emplace_back(&scope->NewScope());
    }
  } else {
    member_->own_local_scope_ = false;
    PADDLE_ENFORCE_EQ(member_->places_.size(), local_scopes.size());
    for (size_t i = 0; i < member_->places_.size(); ++i) {
      member_->local_scopes_.emplace_back(&local_scopes[i]->NewScope());
    }
  }

  // FIXME(Yancey1989): parallel graph mode get better performance
  // in GPU allreduce distributed training. Need an elegant way to
  // choice the execution strategy.
  build_strategy.enable_parallel_graph_ =
      EnableParallelGraphExecution(main_program, exec_strategy, build_strategy);
  if (build_strategy.enable_parallel_graph_)
    VLOG(0) << "The Executor would execute the graph by ParallelGraph "
               "Execution which can get better performance,"
            << "you can force it off by env FLAGS_enable_parallel_graph=0";

  if (member_->use_cuda_) {
// Bcast Parameters to all GPUs
#if defined(PADDLE_WITH_CUDA) && !defined(_WIN32)
    ncclUniqueId *nccl_id = nullptr;
    // gen_nccl_id operator can broadcast the ncclUniqueId for nccl2 collective
    // distributed training
    auto *nccl_id_var = scope->FindVar(NCCL_ID_VARNAME);
    if (nccl_id_var != nullptr) {
      nccl_id = nccl_id_var->GetMutable<ncclUniqueId>();
    }
    if (build_strategy.enable_parallel_graph_ && member_->nranks_ > 1UL) {
      if (nccl_id == nullptr) {
        local_nccl_id_.reset(new ncclUniqueId());
        platform::dynload::ncclGetUniqueId(local_nccl_id_.get());
        nccl_id = local_nccl_id_.get();
      }
    }

    member_->nccl_ctxs_.reset(new platform::NCCLContextMap(
        member_->places_, nccl_id, build_strategy.num_trainers_,
        build_strategy.trainer_id_));
#else
    PADDLE_THROW("Not compiled with CUDA");
#endif
  }
  if (member_->local_scopes_.size() != 1 && local_scopes.empty()) {
    BCastParamsToDevices(bcast_vars);
  }
  // Startup Program has been run. All local scopes has correct parameters.

  // Step 2. Convert main_program to SSA form and dependency graph. Also, insert
  // ncclOp
  std::unique_ptr<ir::Graph> graph;
#if defined(PADDLE_WITH_CUDA) && !defined(_WIN32)
  graph = build_strategy.Apply(main_program, member_->places_, loss_var_name,
                               member_->local_scopes_, member_->nranks_,
                               member_->use_cuda_, member_->nccl_ctxs_.get());
#else
<<<<<<< HEAD
  if (build_strategy.async_mode_ && !build_strategy.is_distribution_) {
    for (size_t i = 0; i < member_->places_.size(); ++i) {
      std::unique_ptr<ir::Graph> graph = build_strategy.Apply(
          main_program, {member_->places_[i]}, loss_var_name,
          {member_->local_scopes_[i]}, member_->nranks_, member_->use_cuda_);
      graphs.push_back(std::move(graph));
    }
  } else {
    std::unique_ptr<ir::Graph> graph = build_strategy.Apply(
        main_program, member_->places_, loss_var_name, member_->local_scopes_,
        member_->nranks_, member_->use_cuda_);
    graphs.push_back(std::move(graph));
  }
=======
  graph = build_strategy.Apply(main_program, member_->places_, loss_var_name,
                               member_->local_scopes_, member_->nranks_,
                               member_->use_cuda_);
>>>>>>> a7e7d952
#endif
  auto max_memory_size = GetEagerDeletionThreshold();
  VLOG(10) << "Eager Deletion Threshold "
           << static_cast<float>(max_memory_size) / (1 << 30);
  if (max_memory_size >= 0) {
    graph = member_->PrepareGCAndRefCnts(std::move(graph),
                                         static_cast<size_t>(max_memory_size));
  }

  // Step 3. Create vars in each scope. Passes may also create new vars.
  //         skip control vars and empty vars
  std::vector<details::VariableInfo> var_infos;
  for (auto &node : graph->Nodes()) {
    if (node->IsVar() && !node->IsCtrlVar() && node->Var()) {
      var_infos.emplace_back();
      var_infos.back().name_ = node->Var()->Name();
      var_infos.back().type_ = node->Var()->GetType();
      var_infos.back().persistable_ = node->Var()->Persistable();
    }
  }

  // If the loss_var_name is given, the number of graph should be only one.
  if (loss_var_name.size()) {
    size_t graph_num = ir::GraphNum(*graph);
    if (graph_num > 1) {
      LOG(WARNING)
          << "The number of graph should be only one, "
             "but the current graph has "
          << ir::GraphNum(*graph)
          << " sub_graphs. If you want to see the nodes of the "
             "sub_graphs, you should use 'FLAGS_print_sub_graph_dir' "
             "to specify the output dir. NOTES: if you not do training, "
             "please don't pass loss_var_name.";
    }
  }
<<<<<<< HEAD
  if (build_strategy.async_mode_ && !build_strategy.is_distribution_) {
    VLOG(3) << "use AsyncSSAGraphExecutor";
    member_->executor_.reset(new details::AsyncSSAGraphExecutor(
        exec_strategy, member_->local_scopes_, member_->places_,
        std::move(graphs)));
  } else if (build_strategy.enable_parallel_graph_) {
    VLOG(3) << "use ParallelSSAGraphExecutor";
=======

  if (build_strategy.enable_parallel_graph_) {
#ifdef PADDLE_WITH_CUDA
    // TODO(Yancey1989): Remove passing in the main_program when
    // allreduce_seq_pass doesn't need it as the attr.
>>>>>>> a7e7d952
    member_->executor_.reset(new details::ParallelSSAGraphExecutor(
        exec_strategy, member_->local_scopes_, member_->places_, main_program,
        std::move(graph)));
#else
    PADDLE_THROW(
        "Paddle should be compiled with CUDA for ParallelGraph Execution.");
#endif
  } else {
    if (exec_strategy.type_ == ExecutionStrategy::kDefault) {
      VLOG(3) << "use ThreadedSSAGraphExecutor";
      member_->executor_.reset(new details::ThreadedSSAGraphExecutor(
          exec_strategy, member_->local_scopes_, member_->places_,
          std::move(graph)));
    } else {
      VLOG(3) << "use FastThreadedSSAGraphExecutor";
      member_->executor_.reset(new details::FastThreadedSSAGraphExecutor(
          exec_strategy, member_->local_scopes_, member_->places_,
          std::move(graph)));
    }
  }

  VLOG(3) << "use ScopeBufferedSSAGraphExecutor";
  member_->executor_.reset(new details::ScopeBufferedSSAGraphExecutor(
      exec_strategy, member_->local_scopes_, std::move(var_infos),
      member_->places_, std::move(member_->executor_)));
}

void ParallelExecutor::BCastParamsToDevices(
    const std::unordered_set<std::string> &vars) const {
  VLOG(3) << "BCastParamsToDevices";
  // the initializing bcast, all vars would be bcast from device(0).
  for (auto &var : vars) {
    framework::Variable *main_var = member_->local_scopes_[0]->FindVar(var);
    if (main_var == nullptr || !main_var->IsType<LoDTensor>()) {
      continue;
    }

    auto &main_tensor = main_var->Get<LoDTensor>();
    if (!main_tensor.IsInitialized()) {
      VLOG(3) << "one in var not inited, return!";
      continue;
    }
    auto &dims = main_tensor.dims();
    if (paddle::platform::is_gpu_place(main_tensor.place())) {
#if defined(PADDLE_WITH_CUDA) && !defined(_WIN32)
      std::vector<void *> buffers;
      buffers.reserve(member_->places_.size());
      size_t numel = main_tensor.numel();
      ncclDataType_t data_type = platform::ToNCCLDataType(main_tensor.type());
      for (size_t i = 0; i < member_->places_.size(); ++i) {
        auto place = member_->places_[i];
        void *buffer;

        if (i == 0) {
          buffer = const_cast<void *>(main_tensor.data<void>());
        } else {
          auto local_scope = member_->local_scopes_[i];
          auto *t = local_scope->Var(var)->GetMutable<LoDTensor>();
          t->Resize(dims);
          buffer = t->mutable_data(place, main_tensor.type());
        }
        buffers.push_back(buffer);
      }

      PADDLE_ENFORCE_EQ(member_->places_.size(), buffers.size(),
                        "variables' buffer size to bcast NOT equal to places");
      {
        platform::NCCLGroupGuard guard;
        for (size_t i = 0; i < member_->places_.size(); ++i) {
          auto &nccl_ctx = member_->nccl_ctxs_->at(member_->places_[i]);
          platform::dynload::ncclBcast(buffers[i], numel, data_type, 0,
                                       nccl_ctx.comm_, nccl_ctx.stream());
        }
        member_->nccl_ctxs_->WaitAll();
      }
#else
      PADDLE_THROW("Not compiled with CUDA");
#endif
    } else {
      platform::CPUPlace cpu;
      for (size_t i = 1; i < member_->places_.size(); ++i) {
        auto local_scope = member_->local_scopes_[i];
        auto *t = local_scope->Var(var)->GetMutable<LoDTensor>();

        auto copy_memory = [&] {
          t->Resize(dims);
          t->mutable_data(cpu, main_tensor.type());
          paddle::framework::TensorCopy(main_tensor, cpu, t);
        };

        auto share_memory = [&] { t->ShareDataWith(main_tensor); };

        // FIXME(zcd): LR_DECAY_COUNTER should not be shared. This is a hot fix.
        if (member_->build_strategy_.async_mode_) {
          share_memory();
        } else if (member_->use_all_reduce_ || member_->use_cuda_ ||
                   var == "@LR_DECAY_COUNTER@") {
          copy_memory();
        } else {
          share_memory();
        }
      }
    }
  }
}

void ParallelExecutor::Run(const std::vector<std::string> &fetch_tensors,
                           const std::string &fetched_var_name) {
#ifdef WITH_GPERFTOOLS
  if (gProfileStarted) {
    ProfilerFlush();
  }
#endif

  platform::RecordBlock b(0);
  if (member_->HasGarbageCollectors()) {
    member_->ResetRuntimeReferenceCount(fetch_tensors, fetched_var_name);
  }
  auto fetch_data = member_->executor_->Run(fetch_tensors);
  *member_->global_scope_->Var(fetched_var_name)->GetMutable<FeedFetchList>() =
      fetch_data;
}

void ParallelExecutor::FeedTensorsIntoLocalScopes(
    const std::vector<std::unordered_map<std::string, LoDTensor>> &tensors) {
  PADDLE_ENFORCE_EQ(member_->local_scopes_.size(), tensors.size());

  for (size_t i = 0; i < tensors.size(); ++i) {
    auto &map = tensors[i];
    auto *scope = member_->local_scopes_[i];
    for (auto &pair : map) {
      auto *trg = scope->Var(pair.first)->GetMutable<LoDTensor>();
      trg->ShareDataWith(pair.second);
      trg->set_lod(pair.second.lod());
    }
  }
}

void ParallelExecutor::FeedAndSplitTensorIntoLocalScopes(
    const std::unordered_map<std::string, LoDTensor> &tensors) {
  for (auto pair : tensors) {
    auto lod_tensors = pair.second.SplitLoDTensor(member_->places_);
    PADDLE_ENFORCE_EQ(
        member_->places_.size(), lod_tensors.size(),
        "The number of samples of current batch is less than the count of "
        "devices, currently, it is not allowed. (%d vs %d)",
        member_->places_.size(), lod_tensors.size());
    for (size_t j = 0; j < member_->places_.size(); ++j) {
      // TODO(panxy0718): Do I need to delete this var?
      auto t =
          member_->local_scopes_[j]->Var(pair.first)->GetMutable<LoDTensor>();
      t->ShareDataWith(lod_tensors[j]);
      t->set_lod(lod_tensors[j].lod());
    }
  }
}

bool ParallelExecutor::EnableParallelGraphExecution(
    const ProgramDesc &main_program, const ExecutionStrategy &exec_strategy,
    const BuildStrategy &build_strategy) const {
  if (!FLAGS_enable_parallel_graph) return false;

  bool enable_parallel_graph = true;
  // TODO(Yancey1989): support sparse update in ParallelGraph mode.
  for (auto &var_desc : main_program.Block(0).AllVars()) {
    if (var_desc->GetType() == proto::VarType::SELECTED_ROWS) {
      enable_parallel_graph = false;
    }
  }

  // TODO(Yancey1989): support pserver mode
  for (auto &op_desc : main_program.Block(0).AllOps()) {
    if (op_desc->Type() == "send" || op_desc->Type() == "recv") {
      enable_parallel_graph = false;
      break;
    }
  }

  if (!member_->use_all_reduce_ || !member_->use_cuda_)

    if (build_strategy.enable_sequential_execution_ ||
        exec_strategy.type_ == ExecutionStrategy::ExecutorType::kExperimental)
      enable_parallel_graph = false;
  return enable_parallel_graph;
}

ParallelExecutor::~ParallelExecutor() {
  for (auto &p : member_->places_) {
    platform::DeviceContextPool::Instance().Get(p)->Wait();
  }
  delete member_;
}

}  // namespace framework
}  // namespace paddle

USE_PASS(reference_count_pass);
USE_PASS(eager_deletion_pass);<|MERGE_RESOLUTION|>--- conflicted
+++ resolved
@@ -21,11 +21,8 @@
 
 #include "paddle/fluid/framework/ir/graph.h"
 
-<<<<<<< HEAD
 #include "paddle/fluid/framework/details/async_ssa_graph_executor.h"
-=======
 #include "paddle/fluid/framework/details/all_reduce_deps_pass.h"
->>>>>>> a7e7d952
 #include "paddle/fluid/framework/details/fast_threaded_ssa_graph_executor.h"
 #include "paddle/fluid/framework/details/multi_devices_helper.h"
 #include "paddle/fluid/framework/details/parallel_ssa_graph_executor.h"
@@ -268,7 +265,6 @@
                                member_->local_scopes_, member_->nranks_,
                                member_->use_cuda_, member_->nccl_ctxs_.get());
 #else
-<<<<<<< HEAD
   if (build_strategy.async_mode_ && !build_strategy.is_distribution_) {
     for (size_t i = 0; i < member_->places_.size(); ++i) {
       std::unique_ptr<ir::Graph> graph = build_strategy.Apply(
@@ -282,11 +278,6 @@
         member_->nranks_, member_->use_cuda_);
     graphs.push_back(std::move(graph));
   }
-=======
-  graph = build_strategy.Apply(main_program, member_->places_, loss_var_name,
-                               member_->local_scopes_, member_->nranks_,
-                               member_->use_cuda_);
->>>>>>> a7e7d952
 #endif
   auto max_memory_size = GetEagerDeletionThreshold();
   VLOG(10) << "Eager Deletion Threshold "
@@ -322,7 +313,7 @@
              "please don't pass loss_var_name.";
     }
   }
-<<<<<<< HEAD
+
   if (build_strategy.async_mode_ && !build_strategy.is_distribution_) {
     VLOG(3) << "use AsyncSSAGraphExecutor";
     member_->executor_.reset(new details::AsyncSSAGraphExecutor(
@@ -330,13 +321,9 @@
         std::move(graphs)));
   } else if (build_strategy.enable_parallel_graph_) {
     VLOG(3) << "use ParallelSSAGraphExecutor";
-=======
-
-  if (build_strategy.enable_parallel_graph_) {
 #ifdef PADDLE_WITH_CUDA
     // TODO(Yancey1989): Remove passing in the main_program when
     // allreduce_seq_pass doesn't need it as the attr.
->>>>>>> a7e7d952
     member_->executor_.reset(new details::ParallelSSAGraphExecutor(
         exec_strategy, member_->local_scopes_, member_->places_, main_program,
         std::move(graph)));
