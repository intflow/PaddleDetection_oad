--- conflicted
+++ resolved
@@ -93,18 +93,6 @@
 
 message VarType {
   enum Type {
-<<<<<<< HEAD
-    LOD_TENSOR = 1;
-    SELECTED_ROWS = 2;
-    FEED_MINIBATCH = 3;
-    FETCH_LIST = 4;
-    STEP_SCOPES = 5;
-    LOD_RANK_TABLE = 6;
-    LOD_TENSOR_ARRAY = 7;
-    PLACE_LIST = 8;
-    READER = 9;
-    NCCL_COM = 10;
-=======
     // Pod Types
     BOOL = 0;
     INT16 = 1;
@@ -124,7 +112,7 @@
     LOD_TENSOR_ARRAY = 13;
     PLACE_LIST = 14;
     READER = 15;
->>>>>>> 56d53192
+    NCCL_COM = 16;
   }
 
   required Type type = 1;
