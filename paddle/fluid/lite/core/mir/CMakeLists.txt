cc_library(mir_node SRCS node.cc DEPS framework_proto_lite)
cc_library(mir_ssa_graph SRCS ssa_graph.cc DEPS mir_node program_lite)
cc_library(mir_pass SRCS pass.cc DEPS mir_ssa_graph)
cc_library(mir_pass_manager SRCS pass_manager.cc DEPS mir_pass mir_ssa_graph mir_passes)
cc_library(mir_pass_registry SRCS pass_registry.cc DEPS mir_pass_manager)

add_subdirectory(fusion)
add_subdirectory(elimination)

cc_library(mir_passes
<<<<<<< HEAD
        SRCS fc_fuse_pass.cc
        conv_elementwise_add_activation_fuse_pass.cc
        elementwise_add_activation_fuse_pass.cc
        conv_bn_fuse_pass.cc 
        quant_dequant_fuse_pass.cc
        static_kernel_pick_pass.cc
        variable_place_inference_pass.cc
        type_target_transform_pass.cc
        io_copy_kernel_pick_pass.cc
        graph_visualize_pass.cc
        generate_program_pass.cc
        argument_type_display_pass.cc
        demo_pass.cc
        runtime_context_assign_pass.cc
        DEPS mir_pass types_lite context_lite ${mir_fusers})
=======
  SRCS
      fusion/fc_fuse_pass.cc
      fusion/conv_elementwise_add_activation_fuse_pass.cc
      fusion/conv_bn_fuse_pass.cc
      fusion/elementwise_add_activation_fuse_pass.cc
      elimination/identity_scale_eliminate_pass.cc
      static_kernel_pick_pass.cc
      variable_place_inference_pass.cc
      type_target_transform_pass.cc
      io_copy_kernel_pick_pass.cc
      graph_visualize_pass.cc
      generate_program_pass.cc
      argument_type_display_pass.cc
      demo_pass.cc
      runtime_context_assign_pass.cc
  DEPS mir_pass types_lite context_lite ${mir_fusers})
>>>>>>> 6f705068

#cc_test(test_ssa_graph SRCS ssa_graph_test.cc DEPS
        #mir_ssa_graph scope_lite op_lite
        #fc_op_lite
        #${host_kernels}
        #mir_passes
        #mir_pass_manager
        #program_fake_utils
        #)
# lite_cc_test(test_variable_place_infrence_pass SRCS variable_place_inference_pass_test.cc
#   DEPS
#       mul_op_lite
#       feed_op_lite
#       fetch_op_lite
#       io_copy_op_lite
#       ${host_kernels}
#       mir_passes
#       mir_pass_manager
#       optimizer_lite
#       program_fake_utils
#       target_wrapper_host
#   PROFILE_DEPS basic_profiler_lite
#   CUDA_DEPS target_wrapper_cuda kernels_cuda
#   ARM_DEPS mul_compute_arm
#   X86_DEPS mul_compute_x86
# )


lite_cc_library(pattern_matcher_lite SRCS pattern_matcher.cc DEPS mir_node mir_ssa_graph op_lite)
lite_cc_test(test_pattern_matcher_lite SRCS pattern_matcher_test.cc DEPS pattern_matcher_lite)

lite_cc_library(pattern_matcher_high_api SRCS pattern_matcher_high_api.cc DEPS pattern_matcher_lite)


# for mobile, unnecessary to compile the following testings.
if (LITE_WITH_LIGHT_WEIGHT_FRAMEWORK)
    return()
endif()
cc_test(test_mir_pass_manager SRCS pass_manager_test.cc DEPS mir_pass_manager mir_passes)


# TODO(wz) replace framework/proto to lite proto.
if (NOT LITE_WITH_LIGHT_WEIGHT_FRAMEWORK)
    # it depends on the fluid/framework/proto, that is too heavy for mobile execution.
    lite_cc_test(test_pattern_matcher_high_api SRCS pattern_matcher_high_api_test.cc DEPS
        pattern_matcher_high_api proto_desc mir_pass_manager fc_op_lite mul_op_lite elementwise_ops_lite
        mir_passes compatible_pb_lite program_lite ${ops_lite})
endif()

message(STATUS "----> Ops lite: ${ops_lite}")
message(STATUS "----> Host kernels: ${host_kernels}")
message(STATUS "----> X86 kernels: ${x86_kernels}")

lite_cc_test(test_lite_fc_fuse SRCS fusion/fc_fuse_pass_test.cc
   DEPS cxx_api_lite mir_passes
   ${ops_lite} ${host_kernels} ${x86_kernels} ${arm_kernels}
   ARGS --model_dir=${LITE_MODEL_DIR}/lite_fc_model
        --optimized_model=${LITE_MODEL_DIR}/lite_fc_model_opt SERIAL)

lite_download_and_uncompress(${LITE_MODEL_DIR} ${LITE_URL} "lite_fc_model.tar.gz")
add_dependencies(test_lite_fc_fuse extern_lite_download_lite_fc_model_tar_gz)


lite_cc_test(test_lite_conv_elementwise_add_activation_fuse
             SRCS fusion/conv_elementwise_add_activation_fuse_pass_test.cc
             DEPS cxx_api_lite mir_passes
             ${ops_lite} ${host_kernels} ${x86_kernels})
lite_cc_test(test_lite_elementwise_add_activation_fuse
             SRCS fusion/elementwise_add_activation_fuse_pass_test.cc
             DEPS cxx_api_lite mir_passes
             ${ops_lite} ${host_kernels} ${x86_kernels})<|MERGE_RESOLUTION|>--- conflicted
+++ resolved
@@ -8,28 +8,12 @@
 add_subdirectory(elimination)
 
 cc_library(mir_passes
-<<<<<<< HEAD
-        SRCS fc_fuse_pass.cc
-        conv_elementwise_add_activation_fuse_pass.cc
-        elementwise_add_activation_fuse_pass.cc
-        conv_bn_fuse_pass.cc 
-        quant_dequant_fuse_pass.cc
-        static_kernel_pick_pass.cc
-        variable_place_inference_pass.cc
-        type_target_transform_pass.cc
-        io_copy_kernel_pick_pass.cc
-        graph_visualize_pass.cc
-        generate_program_pass.cc
-        argument_type_display_pass.cc
-        demo_pass.cc
-        runtime_context_assign_pass.cc
-        DEPS mir_pass types_lite context_lite ${mir_fusers})
-=======
   SRCS
       fusion/fc_fuse_pass.cc
       fusion/conv_elementwise_add_activation_fuse_pass.cc
       fusion/conv_bn_fuse_pass.cc
       fusion/elementwise_add_activation_fuse_pass.cc
+      fusion/quant_dequant_fuse_pass.cc
       elimination/identity_scale_eliminate_pass.cc
       static_kernel_pick_pass.cc
       variable_place_inference_pass.cc
@@ -41,7 +25,6 @@
       demo_pass.cc
       runtime_context_assign_pass.cc
   DEPS mir_pass types_lite context_lite ${mir_fusers})
->>>>>>> 6f705068
 
 #cc_test(test_ssa_graph SRCS ssa_graph_test.cc DEPS
         #mir_ssa_graph scope_lite op_lite
