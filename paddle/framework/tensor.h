--- conflicted
+++ resolved
@@ -54,13 +54,8 @@
   }
 
   template <typename T>
-<<<<<<< HEAD
-  T* raw_data() const {
+  T* data() {
     EnforceSufficientMemory<T>();
-=======
-  T* data() {
-    CheckDims<T>();
->>>>>>> 26857659
     return reinterpret_cast<T*>(reinterpret_cast<uintptr_t>(holder_->ptr()) +
                                 offset_);
   }
@@ -180,17 +175,11 @@
 
   std::shared_ptr<Placeholder> holder_;  // holds the memory block if allocated.
   DDim dims_;
-<<<<<<< HEAD
   // A PlaceHolder may be shared by more than one tensor. Some of them may be
   // slices of the others. So the offset_ is introduced here to indicate the
   // byte offset between PlaceHolder::ptr_ and where tensor's data really
   // begins.
   size_t offset_;
-  template <bool less, size_t i, typename... args>
-  friend struct paddle::pybind::details::CastToPyBufferImpl;
-=======
-  size_t offset_;  // marks the begin of tensor data area.
->>>>>>> 26857659
 };
 
 }  // namespace framework
