--- conflicted
+++ resolved
@@ -80,54 +80,14 @@
   static std::unique_ptr<OperatorBase> CreateOp(const std::string& type,
                                                 const VarNameMap& inputs,
                                                 const VarNameMap& outputs,
-<<<<<<< HEAD
-                                                AttributeMap attrs) {
-    auto it = op_info_map().find(type);
-    PADDLE_ENFORCE(it != op_info_map().end(),
-                   "Operator '%s' has not been registered.", type);
-    it->second.checker_->Check(attrs);
-    auto op = it->second.creator_(type, inputs, outputs, attrs);
-    return std::unique_ptr<OperatorBase>(op);
-  }
-
-  static VarNameMap ConvertOpDescVarsToVarNameMap(
-      const google::protobuf::RepeatedPtrField<OpDesc::Var>& op_desc_vars) {
-    VarNameMap ret_val;
-    for (auto& var : op_desc_vars) {
-      auto& var_names = ret_val[var.parameter()];
-      auto& var_names_in_proto = var.arguments();
-      var_names.reserve(static_cast<size_t>(var_names_in_proto.size()));
-      std::copy(var_names_in_proto.begin(), var_names_in_proto.end(),
-                std::back_inserter(var_names));
-    }
-    return ret_val;
-  }
-
-  static std::unique_ptr<OperatorBase> CreateOp(const OpDesc& op_desc) {
-    VarNameMap inputs = ConvertOpDescVarsToVarNameMap(op_desc.inputs());
-    VarNameMap outputs = ConvertOpDescVarsToVarNameMap(op_desc.outputs());
-    AttributeMap attrs;
-    for (auto& attr : op_desc.attrs()) {
-      attrs[attr.name()] = GetAttrValue(attr);
-    }
-=======
                                                 AttributeMap attrs);
 
-  static std::shared_ptr<OperatorBase> CreateOp(const OpDesc& op_desc);
->>>>>>> ac61f784
+  static std::unique_ptr<OperatorBase> CreateOp(const OpDesc& op_desc);
 
   static VarNameMap ConvertOpDescVarsToVarNameMap(
       const google::protobuf::RepeatedPtrField<OpDesc::Var>& op_desc_vars);
 
-<<<<<<< HEAD
-  static std::unique_ptr<OperatorBase> CreateGradOp(const OperatorBase& op) {
-    PADDLE_ENFORCE(!op.IsNetOp(),
-                   "Use framework::Backward to get backward ops");
-    return std::unique_ptr<OperatorBase>(BuildGradOp(&op));
-  }
-=======
-  static std::shared_ptr<OperatorBase> CreateGradOp(const OperatorBase& op);
->>>>>>> ac61f784
+  static std::unique_ptr<OperatorBase> CreateGradOp(const OperatorBase& op);
 
   static std::unordered_map<std::string, const OpInfo>& op_info_map() {
     static std::unordered_map<std::string, const OpInfo> op_info_map_;
