--- conflicted
+++ resolved
@@ -21,14 +21,7 @@
 using namespace paddle::framework;
 
 TEST(Executor, Init) {
-  CPUPlace cpu_place1, cpu_place2;
-  std::vector<Place> places;
-  places.push_back(cpu_place1);
-  places.push_back(cpu_place2);
-  Executor* executor = new Executor(places);
-
   ProgramDesc pdesc;
-<<<<<<< HEAD
 
   auto root_block = pdesc.add_blocks();
   root_block->set_idx(0);
@@ -64,13 +57,15 @@
   Y->set_parameter("Y");
   Y->add_arguments("b");
 
-  CPUPlace cpu_place;
-  Executor* executor = NewLocalExecutor(cpu_place, pdesc, true);
-  executor->Run();
-=======
+  CPUPlace cpu_place1, cpu_place2;
+  std::vector<Place> places;
+  places.push_back(cpu_place1);
+  places.push_back(cpu_place2);
+
+  Executor* executor = new Executor(places);
   Scope s;
   std::vector<Tensor>* outputs{nullptr};
   executor->Run(pdesc, &s, outputs);
->>>>>>> 023ed5eb
+
   delete executor;
 }