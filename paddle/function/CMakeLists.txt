file(GLOB h_files . *Op.h)
file(GLOB cpp_files . *Op.cpp)

list(APPEND h_files Function.h)
list(APPEND cpp_files Function.cpp)
list(APPEND cpp_files BufferArg.cpp)

if(WITH_GPU)
    file(GLOB cu_files . *OpGpu.cu)
    cuda_compile(cu_objs ${cu_files})
endif()

if(USE_NNPACK)
  list(APPEND cpp_files nnpack/NNPACKConvOp.cpp)
  if(WITH_TESTING)
    add_unittest(NNPACKConvOpTest nnpack/NNPACKConvOpTest.cpp)
  endif()
endif()

add_library(paddle_function STATIC ${cpp_files} ${cu_objs})
add_dependencies(paddle_function ${external_project_dependencies})
add_dependencies(paddle_function paddle_proto)

if(WITH_TESTING)
if(WITH_GPU)
    # TODO:
    # file(GLOB test_files . *OpTest.cpp)
    # add_executable(${test_bin} EXCLUDE_FROM_ALL ${test_files})
    add_simple_unittest(CrossMapNormalOpTest)
    add_simple_unittest(TensorShapeTest)
    add_simple_unittest(TensorTypeTest)
    add_simple_unittest(BufferArgTest)
    add_simple_unittest(FunctionTest)
    add_simple_unittest(ContextProjectionOpTest)
    add_simple_unittest(PadOpTest)
    add_simple_unittest(MulOpTest)
    add_simple_unittest(CosSimOpTest)
    add_simple_unittest(RowConvOpTest)
<<<<<<< HEAD
    add_simple_unittest(BlockExpandOpTest)
=======
    add_simple_unittest(CropOpTest)
>>>>>>> 0c2790f7
endif()

add_simple_unittest(ConvOpTest)
add_simple_unittest(Im2ColTest)
endif()

add_style_check_target(paddle_function ${h_files})
add_style_check_target(paddle_function ${cpp_files})
if(WITH_GPU)
    add_style_check_target(paddle_function ${cu_files})
endif()<|MERGE_RESOLUTION|>--- conflicted
+++ resolved
@@ -36,11 +36,8 @@
     add_simple_unittest(MulOpTest)
     add_simple_unittest(CosSimOpTest)
     add_simple_unittest(RowConvOpTest)
-<<<<<<< HEAD
     add_simple_unittest(BlockExpandOpTest)
-=======
     add_simple_unittest(CropOpTest)
->>>>>>> 0c2790f7
 endif()
 
 add_simple_unittest(ConvOpTest)
