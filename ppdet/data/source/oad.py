--- conflicted
+++ resolved
@@ -190,13 +190,7 @@
                     gt_pose[i][0] = poseid
                     gt_bbox[i, :] = rbox['rbbox'][:4]
                     gt_rad[i, :] = rbox['rbbox'][4]
-<<<<<<< HEAD
-                    # visible remove
-                    gt_keypoint[i, :] = [rbox['keypoints'][idx] for idx in range(len(rbox['keypoints'])) if (idx+1) % 3 != 0 ]
-                    # gt_keypoint[i, :] = rbox['keypoints']
-=======
                     gt_keypoint[i, :] = [rbox['keypoints'][j] for j in range(len(rbox['keypoints'])) if (j+1) % 3 != 0]
->>>>>>> 9c81407a
                     is_crowd[i][0] = rbox['iscrowd']
                     # check RLE format 
                     if 'segmentation_rbbox' in rbox and rbox['iscrowd'] == 1:
