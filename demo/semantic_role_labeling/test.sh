--- conflicted
+++ resolved
@@ -36,9 +36,5 @@
   --job=test \
   --use_gpu=false \
   --config_args=is_test=1 \
-<<<<<<< HEAD
   --test_all_data_in_one_period=1 \
-2>&1 | tee 'test.log'
-=======
-2>&1 | tee 'test.log'
->>>>>>> d0a908d5
+2>&1 | tee 'test.log'