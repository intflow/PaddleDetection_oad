import paddle.v2 as paddle
import gzip


def softmax_regression(img):
    predict = paddle.layer.fc(input=img,
                              size=10,
                              act=paddle.activation.Softmax())
    return predict


def multilayer_perceptron(img):
    # The first fully-connected layer
    hidden1 = paddle.layer.fc(input=img, size=128, act=paddle.activation.Relu())
    # The second fully-connected layer and the according activation function
    hidden2 = paddle.layer.fc(input=hidden1,
                              size=64,
                              act=paddle.activation.Relu())
    # The thrid fully-connected layer, note that the hidden size should be 10,
    # which is the number of unique digits
    predict = paddle.layer.fc(input=hidden2,
                              size=10,
                              act=paddle.activation.Softmax())
    return predict


def convolutional_neural_network(img):
    # first conv layer
    conv_pool_1 = paddle.networks.simple_img_conv_pool(
        input=img,
        filter_size=5,
        num_filters=20,
        num_channel=1,
        pool_size=2,
        pool_stride=2,
        act=paddle.activation.Tanh())
    # second conv layer
    conv_pool_2 = paddle.networks.simple_img_conv_pool(
        input=conv_pool_1,
        filter_size=5,
        num_filters=50,
        num_channel=20,
        pool_size=2,
        pool_stride=2,
        act=paddle.activation.Tanh())
    # The first fully-connected layer
    fc1 = paddle.layer.fc(input=conv_pool_2,
                          size=128,
                          act=paddle.activation.Tanh())
    # The softmax layer, note that the hidden size should be 10,
    # which is the number of unique digits
    predict = paddle.layer.fc(input=fc1,
                              size=10,
                              act=paddle.activation.Softmax())
    return predict


def main():
    paddle.init(use_gpu=False, trainer_count=1)

    # define network topology
    images = paddle.layer.data(
        name='pixel', type=paddle.data_type.dense_vector(784))
    label = paddle.layer.data(
        name='label', type=paddle.data_type.integer_value(10))

    # Here we can build the prediction network in different ways. Please
    # choose one by uncomment corresponding line.
    predict = softmax_regression(images)
    #predict = multilayer_perceptron(images)
    #predict = convolutional_neural_network(images)

    cost = paddle.layer.classification_cost(input=predict, label=label)

    try:
        with gzip.open('params.tar.gz', 'r') as f:
            parameters = paddle.parameters.Parameters.from_tar(f)
    except IOError:
        parameters = paddle.parameters.create(cost)

    optimizer = paddle.optimizer.Momentum(
        learning_rate=0.1 / 128.0,
        momentum=0.9,
        regularization=paddle.optimizer.L2Regularization(rate=0.0005 * 128))

    trainer = paddle.trainer.SGD(cost=cost,
                                 parameters=parameters,
                                 update_equation=optimizer)

    lists = []

    def event_handler(event):
        if isinstance(event, paddle.event.EndIteration):
            if event.batch_id % 1000 == 0:
                print "Pass %d, Batch %d, Cost %f, %s" % (
                    event.pass_id, event.batch_id, event.cost, event.metrics)

                with gzip.open('params.tar.gz', 'w') as f:
                    parameters.to_tar(f)

        elif isinstance(event, paddle.event.EndPass):
            result = trainer.test(reader=paddle.batch(
                paddle.dataset.mnist.test(), batch_size=128))
            print "Test with Pass %d, Cost %f, %s\n" % (
                event.pass_id, result.cost, result.metrics)
            lists.append((event.pass_id, result.cost,
                          result.metrics['classification_error_evaluator']))

    trainer.train(
        reader=paddle.batch(
            paddle.reader.shuffle(
                paddle.dataset.mnist.train(), buf_size=8192),
            batch_size=128),
        event_handler=event_handler,
        num_passes=100)

    # find the best pass
    best = sorted(lists, key=lambda list: float(list[1]))[0]
    print 'Best pass is %s, testing Avgcost is %s' % (best[0], best[1])
    print 'The classification accuracy is %.2f%%' % (100 - float(best[2]) * 100)

    test_creator = paddle.dataset.mnist.test()
    test_data = []
    for item in test_creator():
<<<<<<< HEAD
        test_data.append((item[0], ))
=======
        test_data.append(item[0])
>>>>>>> 1fa73024
        if len(test_data) == 100:
            break

    # output is a softmax layer. It returns probabilities.
    # Shape should be (100, 10)
<<<<<<< HEAD
    probs = paddle.infer(
        output_layer=predict, parameters=parameters, input=test_data)
=======
    probs = paddle.infer(output=predict, parameters=parameters, input=test_data)
>>>>>>> 1fa73024
    print probs.shape


if __name__ == '__main__':
    main()<|MERGE_RESOLUTION|>--- conflicted
+++ resolved
@@ -122,22 +122,14 @@
     test_creator = paddle.dataset.mnist.test()
     test_data = []
     for item in test_creator():
-<<<<<<< HEAD
         test_data.append((item[0], ))
-=======
-        test_data.append(item[0])
->>>>>>> 1fa73024
         if len(test_data) == 100:
             break
 
     # output is a softmax layer. It returns probabilities.
     # Shape should be (100, 10)
-<<<<<<< HEAD
     probs = paddle.infer(
         output_layer=predict, parameters=parameters, input=test_data)
-=======
-    probs = paddle.infer(output=predict, parameters=parameters, input=test_data)
->>>>>>> 1fa73024
     print probs.shape
 
 
