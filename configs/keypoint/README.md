简体中文 | [English](README_en.md)

# 关键点检测系列模型

<div align="center">
  <img src="./football_keypoint.gif" width='800'/>
</div>

## 目录

- [简介](#简介)
- [模型推荐](#模型推荐)
- [模型库](#模型库)
- [快速开始](#快速开始)
  - [环境安装](#1环境安装)
  - [数据准备](#2数据准备)
  - [训练与测试](#3训练与测试)
    - [单卡训练](#单卡训练)
    - [多卡训练](#多卡训练)
    - [模型评估](#模型评估)
    - [模型预测](#模型预测)
    - [模型部署](#模型部署)
      - [Top-Down模型联合部署](#top-down模型联合部署)
      - [Bottom-Up模型独立部署](#bottom-up模型独立部署)
      - [与多目标跟踪联合部署](#与多目标跟踪模型fairmot联合部署)
    - [完整部署教程及Demo](#4完整部署教程及Demo)
<<<<<<< HEAD
- [自定义数据训练](#自定义数据训练)
=======
>>>>>>> 7c554a3e
- [BenchMark](#benchmark)

## 简介

PaddleDetection 关键点检测能力紧跟业内最新最优算法方案，包含Top-Down、Bottom-Up两套方案，Top-Down先检测主体，再检测局部关键点，优点是精度较高，缺点是速度会随着检测对象的个数增加，Bottom-Up先检测关键点再组合到对应的部位上，优点是速度快，与检测对象个数无关，缺点是精度较低。

同时，PaddleDetection提供针对移动端设备优化的自研实时关键点检测模型[PP-TinyPose](./tiny_pose/README.md)，以满足用户的不同需求。

## 模型推荐

### 移动端模型推荐

<<<<<<< HEAD
| 检测模型                                                     | 关键点模型                            |             输入尺寸             |         COCO数据集精度          |          平均推理耗时 (FP16)           | 参数量 （M）                |          Flops (G)          |                           模型权重                           |                  Paddle-Lite部署模型（FP16)                  |
| :----------------------------------------------------------- | :------------------------------------ | :------------------------------: | :-----------------------------: | :------------------------------------: | --------------------------- | :-------------------------: | :----------------------------------------------------------: | :----------------------------------------------------------: |
| [PicoDet-S-Pedestrian](../picodet/legacy_model/application/pedestrian_detection/picodet_s_192_pedestrian.yml) | [PP-TinyPose](./tinypose_128x96.yml)  | 检测：192x192<br>关键点：128x96  | 检测mAP：29.0<br>关键点AP：58.1 | 检测耗时：2.37ms<br>关键点耗时：3.27ms | 检测：1.18<br/>关键点：1.36 | 检测：0.35<br/>关键点：0.08 | [检测](https://bj.bcebos.com/v1/paddledet/models/keypoint/picodet_s_192_pedestrian.pdparams)<br>[关键点](https://bj.bcebos.com/v1/paddledet/models/keypoint/tinypose_128x96.pdparams) | [检测](https://bj.bcebos.com/v1/paddledet/models/keypoint/picodet_s_192_pedestrian_fp16.nb)<br>[关键点](https://bj.bcebos.com/v1/paddledet/models/keypoint/tinypose_128x96_fp16.nb) |
| [PicoDet-S-Pedestrian](../picodet/legacy_model/application/pedestrian_detection/picodet_s_320_pedestrian.yml) | [PP-TinyPose](./tinypose_256x192.yml) | 检测：320x320<br>关键点：256x192 | 检测mAP：38.5<br>关键点AP：68.8 | 检测耗时：6.30ms<br>关键点耗时：8.33ms | 检测：1.18<br/>关键点：1.36 | 检测：0.97<br/>关键点：0.32 | [检测](https://bj.bcebos.com/v1/paddledet/models/keypoint/picodet_s_320_pedestrian.pdparams)<br>[关键点](https://bj.bcebos.com/v1/paddledet/models/keypoint/tinypose_128x96.pdparams) | [检测](https://bj.bcebos.com/v1/paddledet/models/keypoint/picodet_s_320_pedestrian_fp16.nb)<br>[关键点](https://bj.bcebos.com/v1/paddledet/models/keypoint/tinypose_256x192_fp16.nb) |


*详细关于PP-TinyPose的使用请参考[文档]((./tiny_pose/README.md))。

### 服务端模型推荐

| 检测模型                                                     | 关键点模型                                 |             输入尺寸             |         COCO数据集精度          |       参数量 （M）       |        Flops (G)         |                           模型权重                           |
| :----------------------------------------------------------- | :----------------------------------------- | :------------------------------: | :-----------------------------: | :----------------------: | :----------------------: | :----------------------------------------------------------: |
| [PP-YOLOv2](https://github.com/PaddlePaddle/PaddleDetection/tree/release/2.3/configs/ppyolo/ppyolov2_r50vd_dcn_365e_coco.yml) | [HRNet-w32](./hrnet/hrnet_w32_384x288.yml) | 检测：640x640<br>关键点：384x288 | 检测mAP：49.5<br>关键点AP：77.8 | 检测：54.6<br/>关键点：28.6 | 检测：115.8<br/>关键点：17.3 | [检测](https://paddledet.bj.bcebos.com/models/ppyolov2_r50vd_dcn_365e_coco.pdparams)<br>[关键点](https://paddledet.bj.bcebos.com/models/keypoint/hrnet_w32_256x192.pdparams) |
| [PP-YOLOv2](https://github.com/PaddlePaddle/PaddleDetection/tree/release/2.3/configs/ppyolo/ppyolov2_r50vd_dcn_365e_coco.yml) | [HRNet-w32](./hrnet/hrnet_w32_256x192.yml) | 检测：640x640<br>关键点：256x192 | 检测mAP：49.5<br>关键点AP：76.9 | 检测：54.6<br/>关键点：28.6 | 检测：115.8<br/>关键点：7.68 | [检测](https://paddledet.bj.bcebos.com/models/ppyolov2_r50vd_dcn_365e_coco.pdparams)<br>[关键点](https://paddledet.bj.bcebos.com/models/keypoint/hrnet_w32_384x288.pdparams) |
=======
| 检测模型                                                                                                | 关键点模型                                 | 输入尺寸                      | COCO数据集精度                | 平均推理耗时 (FP16)               | 模型权重                                                                                                                                                                             | Paddle-Lite部署模型（FP16)                                                                                                                                                           |
|:--------------------------------------------------------------------------------------------------- |:------------------------------------- |:-------------------------:|:------------------------:|:---------------------------:|:--------------------------------------------------------------------------------------------------------------------------------------------------------------------------------:|:-------------------------------------------------------------------------------------------------------------------------------------------------------------------------------:|
| [PicoDet-S-Pedestrian](../../picodet/application/pedestrian_detection/picodet_s_192_pedestrian.yml) | [PP-TinyPose](./tinypose_128x96.yml)  | 检测：192x192<br>关键点：128x96  | 检测mAP：29.0<br>关键点AP：58.1 | 检测耗时：2.37ms<br>关键点耗时：3.27ms | [检测](https://bj.bcebos.com/v1/paddledet/models/keypoint/picodet_s_192_pedestrian.pdparams)<br>[关键点](https://bj.bcebos.com/v1/paddledet/models/keypoint/tinypose_128x96.pdparams) | [检测](https://bj.bcebos.com/v1/paddledet/models/keypoint/picodet_s_192_pedestrian_fp16.nb)<br>[关键点](https://bj.bcebos.com/v1/paddledet/models/keypoint/tinypose_128x96_fp16.nb)  |
| [PicoDet-S-Pedestrian](../../picodet/application/pedestrian_detection/picodet_s_320_pedestrian.yml) | [PP-TinyPose](./tinypose_256x192.yml) | 检测：320x320<br>关键点：256x192 | 检测mAP：38.5<br>关键点AP：68.8 | 检测耗时：6.30ms<br>关键点耗时：8.33ms | [检测](https://bj.bcebos.com/v1/paddledet/models/keypoint/picodet_s_320_pedestrian.pdparams)<br>[关键点](https://bj.bcebos.com/v1/paddledet/models/keypoint/tinypose_128x96.pdparams) | [检测](https://bj.bcebos.com/v1/paddledet/models/keypoint/picodet_s_320_pedestrian_fp16.nb)<br>[关键点](https://bj.bcebos.com/v1/paddledet/models/keypoint/tinypose_256x192_fp16.nb) |

*详细关于PP-TinyPose的使用请参考[文档]((./tiny_pose/README.md))。
>>>>>>> 7c554a3e

### 服务端模型推荐

| 检测模型                                                                                                                          | 关键点模型                                      | 输入尺寸                      | COCO数据集精度                | 模型权重                                                                                                                                                                    |
|:----------------------------------------------------------------------------------------------------------------------------- |:------------------------------------------ |:-------------------------:|:------------------------:|:-----------------------------------------------------------------------------------------------------------------------------------------------------------------------:|
| [PP-YOLOv2](https://github.com/PaddlePaddle/PaddleDetection/tree/release/2.3/configs/ppyolo/ppyolov2_r50vd_dcn_365e_coco.yml) | [HRNet-w32](./hrnet/hrnet_w32_384x288.yml) | 检测：640x640<br>关键点：384x288 | 检测mAP：49.5<br>关键点AP：77.8 | [检测](https://paddledet.bj.bcebos.com/models/ppyolov2_r50vd_dcn_365e_coco.pdparams)<br>[关键点](https://paddledet.bj.bcebos.com/models/keypoint/hrnet_w32_256x192.pdparams) |
| [PP-YOLOv2](https://github.com/PaddlePaddle/PaddleDetection/tree/release/2.3/configs/ppyolo/ppyolov2_r50vd_dcn_365e_coco.yml) | [HRNet-w32](./hrnet/hrnet_w32_256x192.yml) | 检测：640x640<br>关键点：256x192 | 检测mAP：49.5<br>关键点AP：76.9 | [检测](https://paddledet.bj.bcebos.com/models/ppyolov2_r50vd_dcn_365e_coco.pdparams)<br>[关键点](https://paddledet.bj.bcebos.com/models/keypoint/hrnet_w32_384x288.pdparams) |

## 模型库

COCO数据集
| 模型              |  方案              |输入尺寸 | AP(coco val) |                           模型下载                           | 配置文件 |                                                   
| :---------------- | -------- | :----------: | :----------------------------------------------------------: | ----------------------------------------------------| ------- |
| HigherHRNet-w32       |Bottom-Up| 512      |     67.1     | [higherhrnet_hrnet_w32_512.pdparams](https://paddledet.bj.bcebos.com/models/keypoint/higherhrnet_hrnet_w32_512.pdparams) | [config](./higherhrnet/higherhrnet_hrnet_w32_512.yml)       |
| HigherHRNet-w32       | Bottom-Up| 640      |     68.3     | [higherhrnet_hrnet_w32_640.pdparams](https://paddledet.bj.bcebos.com/models/keypoint/higherhrnet_hrnet_w32_640.pdparams) | [config](./higherhrnet/higherhrnet_hrnet_w32_640.yml)       |
| HigherHRNet-w32+SWAHR |Bottom-Up|  512      |     68.9     | [higherhrnet_hrnet_w32_512_swahr.pdparams](https://paddledet.bj.bcebos.com/models/keypoint/higherhrnet_hrnet_w32_512_swahr.pdparams) | [config](./higherhrnet/higherhrnet_hrnet_w32_512_swahr.yml) |
| HRNet-w32             | Top-Down| 256x192  |     76.9     | [hrnet_w32_256x192.pdparams](https://paddledet.bj.bcebos.com/models/keypoint/hrnet_w32_256x192.pdparams) | [config](./hrnet/hrnet_w32_256x192.yml)                     |
| HRNet-w32             |Top-Down| 384x288  |     77.8     | [hrnet_w32_384x288.pdparams](https://paddledet.bj.bcebos.com/models/keypoint/hrnet_w32_384x288.pdparams) | [config](./hrnet/hrnet_w32_384x288.yml)                     |
| HRNet-w32+DarkPose             |Top-Down| 256x192  |     78.0     | [dark_hrnet_w32_256x192.pdparams](https://paddledet.bj.bcebos.com/models/keypoint/dark_hrnet_w32_256x192.pdparams) | [config](./hrnet/dark_hrnet_w32_256x192.yml)                     |
| HRNet-w32+DarkPose             |Top-Down| 384x288  |     78.3     | [dark_hrnet_w32_384x288.pdparams](https://paddledet.bj.bcebos.com/models/keypoint/dark_hrnet_w32_384x288.pdparams) | [config](./hrnet/dark_hrnet_w32_384x288.yml)                     |
| WiderNaiveHRNet-18         | Top-Down|256x192  |     67.6(+DARK 68.4)     | [wider_naive_hrnet_18_256x192_coco.pdparams](https://bj.bcebos.com/v1/paddledet/models/keypoint/wider_naive_hrnet_18_256x192_coco.pdparams) | [config](./lite_hrnet/wider_naive_hrnet_18_256x192_coco.yml)     |
| LiteHRNet-18                   |Top-Down| 256x192  |     66.5     | [lite_hrnet_18_256x192_coco.pdparams](https://bj.bcebos.com/v1/paddledet/models/keypoint/lite_hrnet_18_256x192_coco.pdparams) | [config](./lite_hrnet/lite_hrnet_18_256x192_coco.yml)     |
| LiteHRNet-18                   |Top-Down| 384x288  |     69.7     | [lite_hrnet_18_384x288_coco.pdparams](https://bj.bcebos.com/v1/paddledet/models/keypoint/lite_hrnet_18_384x288_coco.pdparams) | [config](./lite_hrnet/lite_hrnet_18_384x288_coco.yml)     |
| LiteHRNet-30                   | Top-Down|256x192  |     69.4     | [lite_hrnet_30_256x192_coco.pdparams](https://bj.bcebos.com/v1/paddledet/models/keypoint/lite_hrnet_30_256x192_coco.pdparams) | [config](./lite_hrnet/lite_hrnet_30_256x192_coco.yml)     |
| LiteHRNet-30                   |Top-Down| 384x288  |     72.5     | [lite_hrnet_30_384x288_coco.pdparams](https://bj.bcebos.com/v1/paddledet/models/keypoint/lite_hrnet_30_384x288_coco.pdparams) | [config](./lite_hrnet/lite_hrnet_30_384x288_coco.yml)     |

## 模型库

COCO数据集
| 模型              |  方案              |输入尺寸 | AP(coco val) |                           模型下载                           | 配置文件 |  
| :---------------- | -------- | :----------: | :----------------------------------------------------------: | ----------------------------------------------------| ------- |
| HigherHRNet-w32       |Bottom-Up| 512      |     67.1     | [higherhrnet_hrnet_w32_512.pdparams](https://paddledet.bj.bcebos.com/models/keypoint/higherhrnet_hrnet_w32_512.pdparams) | [config](./higherhrnet/higherhrnet_hrnet_w32_512.yml)       |
| HigherHRNet-w32       | Bottom-Up| 640      |     68.3     | [higherhrnet_hrnet_w32_640.pdparams](https://paddledet.bj.bcebos.com/models/keypoint/higherhrnet_hrnet_w32_640.pdparams) | [config](./higherhrnet/higherhrnet_hrnet_w32_640.yml)       |
| HigherHRNet-w32+SWAHR |Bottom-Up|  512      |     68.9     | [higherhrnet_hrnet_w32_512_swahr.pdparams](https://paddledet.bj.bcebos.com/models/keypoint/higherhrnet_hrnet_w32_512_swahr.pdparams) | [config](./higherhrnet/higherhrnet_hrnet_w32_512_swahr.yml) |
| HRNet-w32             | Top-Down| 256x192  |     76.9     | [hrnet_w32_256x192.pdparams](https://paddledet.bj.bcebos.com/models/keypoint/hrnet_w32_256x192.pdparams) | [config](./hrnet/hrnet_w32_256x192.yml)                     |
| HRNet-w32             |Top-Down| 384x288  |     77.8     | [hrnet_w32_384x288.pdparams](https://paddledet.bj.bcebos.com/models/keypoint/hrnet_w32_384x288.pdparams) | [config](./hrnet/hrnet_w32_384x288.yml)                     |
| HRNet-w32+DarkPose             |Top-Down| 256x192  |     78.0     | [dark_hrnet_w32_256x192.pdparams](https://paddledet.bj.bcebos.com/models/keypoint/dark_hrnet_w32_256x192.pdparams) | [config](./hrnet/dark_hrnet_w32_256x192.yml)                     |
| HRNet-w32+DarkPose             |Top-Down| 384x288  |     78.3     | [dark_hrnet_w32_384x288.pdparams](https://paddledet.bj.bcebos.com/models/keypoint/dark_hrnet_w32_384x288.pdparams) | [config](./hrnet/dark_hrnet_w32_384x288.yml)                     |
| WiderNaiveHRNet-18         | Top-Down|256x192  |     67.6(+DARK 68.4)     | [wider_naive_hrnet_18_256x192_coco.pdparams](https://bj.bcebos.com/v1/paddledet/models/keypoint/wider_naive_hrnet_18_256x192_coco.pdparams) | [config](./lite_hrnet/wider_naive_hrnet_18_256x192_coco.yml)     |
| LiteHRNet-18                   |Top-Down| 256x192  |     66.5     | [lite_hrnet_18_256x192_coco.pdparams](https://bj.bcebos.com/v1/paddledet/models/keypoint/lite_hrnet_18_256x192_coco.pdparams) | [config](./lite_hrnet/lite_hrnet_18_256x192_coco.yml)     |
| LiteHRNet-18                   |Top-Down| 384x288  |     69.7     | [lite_hrnet_18_384x288_coco.pdparams](https://bj.bcebos.com/v1/paddledet/models/keypoint/lite_hrnet_18_384x288_coco.pdparams) | [config](./lite_hrnet/lite_hrnet_18_384x288_coco.yml)     |
| LiteHRNet-30                   | Top-Down|256x192  |     69.4     | [lite_hrnet_30_256x192_coco.pdparams](https://bj.bcebos.com/v1/paddledet/models/keypoint/lite_hrnet_30_256x192_coco.pdparams) | [config](./lite_hrnet/lite_hrnet_30_256x192_coco.yml)     |
| LiteHRNet-30                   |Top-Down| 384x288  |     72.5     | [lite_hrnet_30_384x288_coco.pdparams](https://bj.bcebos.com/v1/paddledet/models/keypoint/lite_hrnet_30_384x288_coco.pdparams) | [config](./lite_hrnet/lite_hrnet_30_384x288_coco.yml)     |

备注： Top-Down模型测试AP结果基于GroundTruth标注框

MPII数据集
| 模型  | 方案| 输入尺寸 | PCKh(Mean) | PCKh(Mean@0.1) |                           模型下载                           | 配置文件                                     |
| :---- | ---|----- | :--------: | :------------: | :----------------------------------------------------------: | -------------------------------------------- |
| HRNet-w32 | Top-Down|256x256  |    90.6    |      38.5      | [hrnet_w32_256x256_mpii.pdparams](https://paddledet.bj.bcebos.com/models/keypoint/hrnet_w32_256x256_mpii.pdparams) | [config](./hrnet/hrnet_w32_256x256_mpii.yml) |

我们同时推出了基于LiteHRNet（Top-Down）针对移动端设备优化的实时关键点检测模型[PP-TinyPose](./tiny_pose/README.md), 欢迎体验。

## 快速开始

### 1、环境安装

​    请参考PaddleDetection [安装文档](../../docs/tutorials/INSTALL_cn.md)正确安装PaddlePaddle和PaddleDetection即可。

### 2、数据准备

​    目前KeyPoint模型支持[COCO](https://cocodataset.org/#keypoints-2017)数据集和[MPII](http://human-pose.mpi-inf.mpg.de/#overview)数据集，数据集的准备方式请参考[关键点数据准备](../../docs/tutorials/PrepareKeypointDataSet_cn.md)。

​    关于config配置文件内容说明请参考[关键点配置文件说明](../../docs/tutorials/KeyPointConfigGuide_cn.md)。

- 请注意，Top-Down方案使用检测框测试时，需要通过检测模型生成bbox.json文件。COCO val2017的检测结果可以参考[Detector having human AP of 56.4 on COCO val2017 dataset](https://paddledet.bj.bcebos.com/data/bbox.json)，下载后放在根目录（PaddleDetection）下，然后修改config配置文件中`use_gt_bbox: False`后生效。然后正常执行测试命令即可。

### 3、训练与测试

#### 单卡训练

```shell
#COCO DataSet
CUDA_VISIBLE_DEVICES=0 python3 tools/train.py -c configs/keypoint/higherhrnet/higherhrnet_hrnet_w32_512.yml

#MPII DataSet
CUDA_VISIBLE_DEVICES=0 python3 tools/train.py -c configs/keypoint/hrnet/hrnet_w32_256x256_mpii.yml
```

#### 多卡训练

```shell
#COCO DataSet
CUDA_VISIBLE_DEVICES=0,1,2,3 python3 -m paddle.distributed.launch tools/train.py -c configs/keypoint/higherhrnet/higherhrnet_hrnet_w32_512.yml

#MPII DataSet
CUDA_VISIBLE_DEVICES=0,1,2,3 python3 -m paddle.distributed.launch tools/train.py -c configs/keypoint/hrnet/hrnet_w32_256x256_mpii.yml
```

#### 模型评估

```shell
#COCO DataSet
CUDA_VISIBLE_DEVICES=0 python3 tools/eval.py -c configs/keypoint/higherhrnet/higherhrnet_hrnet_w32_512.yml

#MPII DataSet
CUDA_VISIBLE_DEVICES=0 python3 tools/eval.py -c configs/keypoint/hrnet/hrnet_w32_256x256_mpii.yml

#当只需要保存评估预测的结果时，可以通过设置save_prediction_only参数实现，评估预测结果默认保存在output/keypoints_results.json文件中
CUDA_VISIBLE_DEVICES=0 python3 tools/eval.py -c configs/keypoint/higherhrnet/higherhrnet_hrnet_w32_512.yml --save_prediction_only
```

#### 模型预测

​    注意：top-down模型只支持单人截图预测，如需使用多人图，请使用[联合部署推理]方式。或者使用bottom-up模型。

```shell
CUDA_VISIBLE_DEVICES=0 python3 tools/infer.py -c configs/keypoint/higherhrnet/higherhrnet_hrnet_w32_512.yml -o weights=./output/higherhrnet_hrnet_w32_512/model_final.pdparams --infer_dir=../images/ --draw_threshold=0.5 --save_txt=True
```

#### 模型部署

##### Top-Down模型联合部署

```shell
#导出检测模型
<<<<<<< HEAD
python tools/export_model.py -c configs/ppyolo/ppyolov2_r50vd_dcn_365e_coco.yml -o weights=https://paddledet.bj.bcebos.com/models/ppyolov2_r50vd_dcn_365e_coco.pdparams
=======
python tools/export_model.py -c configs/ppyolo/ppyolov2_r50vd_dcn_365e_coco.yml -o weights=https://paddledet.bj.bcebos.com/models/ppyolov2_r50vd_dcn_365e_coco.pdparams 
>>>>>>> 7c554a3e

#导出关键点模型
python tools/export_model.py -c configs/keypoint/hrnet/hrnet_w32_256x192.yml -o weights=https://paddledet.bj.bcebos.com/models/keypoint/hrnet_w32_256x192.pdparams

#detector 检测 + keypoint top-down模型联合部署（联合推理只支持top-down方式）
python deploy/python/det_keypoint_unite_infer.py --det_model_dir=output_inference/ppyolo_r50vd_dcn_2x_coco/ --keypoint_model_dir=output_inference/hrnet_w32_384x288/ --video_file=../video/xxx.mp4  --device=gpu
```

##### Bottom-Up模型独立部署

```shell
#导出模型
python tools/export_model.py -c configs/keypoint/higherhrnet/higherhrnet_hrnet_w32_512.yml -o weights=output/higherhrnet_hrnet_w32_512/model_final.pdparams

#部署推理
python deploy/python/keypoint_infer.py --model_dir=output_inference/higherhrnet_hrnet_w32_512/ --image_file=./demo/000000014439_640x640.jpg --device=gpu --threshold=0.5
```

##### 与多目标跟踪模型FairMOT联合部署

```shell
#导出FairMOT跟踪模型
python tools/export_model.py -c configs/mot/fairmot/fairmot_dla34_30e_1088x608.yml -o weights=https://paddledet.bj.bcebos.com/models/mot/fairmot_dla34_30e_1088x608.pdparams

#用导出的跟踪和关键点模型Python联合预测
python deploy/python/mot_keypoint_unite_infer.py --mot_model_dir=output_inference/fairmot_dla34_30e_1088x608/ --keypoint_model_dir=output_inference/higherhrnet_hrnet_w32_512/ --video_file={your video name}.mp4 --device=GPU
```

**注意:**
 跟踪模型导出教程请参考[文档](../mot/README.md)。

### 4、完整部署教程及Demo
<<<<<<< HEAD

​ 我们提供了PaddleInference(服务器端)、PaddleLite(移动端)、第三方部署(MNN、OpenVino)支持。无需依赖训练代码，deploy文件夹下相应文件夹提供独立完整部署代码。 详见 [部署文档](https://github.com/PaddlePaddle/PaddleDetection/blob/develop/deploy/README.md)介绍。

## 自定义数据训练

我们以[tinypose_256x192](.tiny_pose/README.md)为例来说明对于自定义数据如何修改：

#### 1、配置文件[tinypose_256x192.yml](../../configs/keypoint/tiny_pose/tinypose_256x192.yml)

基本的修改内容及其含义如下：

```
num_joints: &num_joints 17    #自定义数据的关键点数量
train_height: &train_height 256   #训练图片尺寸-高度h
train_width: &train_width 192   #训练图片尺寸-宽度w
hmsize: &hmsize [48, 64]  #对应训练尺寸的输出尺寸，这里是输入[w,h]的1/4
flip_perm: &flip_perm [[1, 2], [3, 4], [5, 6], [7, 8], [9, 10], [11, 12], [13, 14], [15, 16]] #关键点定义中左右对称的关键点，用于flip增强。若没有对称结构在 TrainReader 的 RandomFlipHalfBodyTransform 一栏中 flip_pairs 后面加一行 "flip: False"（注意缩紧对齐）
num_joints_half_body: 8   #半身关键点数量，用于半身增强
prob_half_body: 0.3   #半身增强实现概率，若不需要则修改为0
upper_body_ids: [0, 1, 2, 3, 4, 5, 6, 7, 8, 9, 10]    #上半身对应关键点id，用于半身增强中获取上半身对应的关键点。
```

上述是自定义数据时所需要的修改部分，完整的配置及含义说明可参考文件：[关键点配置文件说明](../../docs/tutorials/KeyPointConfigGuide_cn.md)。

#### 2、其他代码修改（影响测试、可视化）
- keypoint_utils.py中的sigmas = np.array([.26, .25, .25, .35, .35, .79, .79, .72, .72, .62, .62, 1.07, 1.07,.87, .87, .89, .89]) / 10.0，表示每个关键点的确定范围方差，根据实际关键点可信区域设置，区域精确的一般0.25-0.5，例如眼睛。区域范围大的一般0.5-1.0，例如肩膀。若不确定建议0.75。
- visualizer.py中的draw_pose函数中的EDGES，表示可视化时关键点之间的连接线关系。
- pycocotools工具中的sigmas，同第一个keypoint_utils.py中的设置。用于coco指标评估时计算。

#### 3、数据准备注意
- 训练数据请按coco数据格式处理。需要包括关键点[Nx3]、检测框[N]标注。
- 请注意area>0，area=0时数据会被过滤掉。

如有遗漏，欢迎反馈

## BenchMark

=======

​ 我们提供了PaddleInference(服务器端)、PaddleLite(移动端)、第三方部署(MNN、OpenVino)支持。无需依赖训练代码，deploy文件夹下相应文件夹提供独立完整部署代码。 详见 [部署文档](https://github.com/PaddlePaddle/PaddleDetection/blob/develop/deploy/README.md)介绍。

## BenchMark

>>>>>>> 7c554a3e
我们给出了不同运行环境下的测试结果，供您在选用模型时参考。详细数据请见[Keypoint Inference Benchmark](https://github.com/PaddlePaddle/PaddleDetection/blob/develop/configs/keypoint/KeypointBenchmark.md)。

## 引用

```
@inproceedings{cheng2020bottom,
  title={HigherHRNet: Scale-Aware Representation Learning for Bottom-Up Human Pose Estimation},
  author={Bowen Cheng and Bin Xiao and Jingdong Wang and Honghui Shi and Thomas S. Huang and Lei Zhang},
  booktitle={CVPR},
  year={2020}
}

@inproceedings{SunXLW19,
  title={Deep High-Resolution Representation Learning for Human Pose Estimation},
  author={Ke Sun and Bin Xiao and Dong Liu and Jingdong Wang},
  booktitle={CVPR},
  year={2019}
}

@article{wang2019deep,
  title={Deep High-Resolution Representation Learning for Visual Recognition},
  author={Wang, Jingdong and Sun, Ke and Cheng, Tianheng and Jiang, Borui and Deng, Chaorui and Zhao, Yang and Liu, Dong and Mu, Yadong and Tan, Mingkui and Wang, Xinggang and Liu, Wenyu and Xiao, Bin},
  journal={TPAMI},
  year={2019}
}

@InProceedings{Zhang_2020_CVPR,
    author = {Zhang, Feng and Zhu, Xiatian and Dai, Hanbin and Ye, Mao and Zhu, Ce},
    title = {Distribution-Aware Coordinate Representation for Human Pose Estimation},
    booktitle = {IEEE/CVF Conference on Computer Vision and Pattern Recognition (CVPR)},
    month = {June},
    year = {2020}
}

@inproceedings{Yulitehrnet21,
  title={Lite-HRNet: A Lightweight High-Resolution Network},
  author={Yu, Changqian and Xiao, Bin and Gao, Changxin and Yuan, Lu and Zhang, Lei and Sang, Nong and Wang, Jingdong},
  booktitle={CVPR},
  year={2021}
}
```<|MERGE_RESOLUTION|>--- conflicted
+++ resolved
@@ -24,10 +24,8 @@
       - [Bottom-Up模型独立部署](#bottom-up模型独立部署)
       - [与多目标跟踪联合部署](#与多目标跟踪模型fairmot联合部署)
     - [完整部署教程及Demo](#4完整部署教程及Demo)
-<<<<<<< HEAD
+
 - [自定义数据训练](#自定义数据训练)
-=======
->>>>>>> 7c554a3e
 - [BenchMark](#benchmark)
 
 ## 简介
@@ -40,7 +38,6 @@
 
 ### 移动端模型推荐
 
-<<<<<<< HEAD
 | 检测模型                                                     | 关键点模型                            |             输入尺寸             |         COCO数据集精度          |          平均推理耗时 (FP16)           | 参数量 （M）                |          Flops (G)          |                           模型权重                           |                  Paddle-Lite部署模型（FP16)                  |
 | :----------------------------------------------------------- | :------------------------------------ | :------------------------------: | :-----------------------------: | :------------------------------------: | --------------------------- | :-------------------------: | :----------------------------------------------------------: | :----------------------------------------------------------: |
 | [PicoDet-S-Pedestrian](../picodet/legacy_model/application/pedestrian_detection/picodet_s_192_pedestrian.yml) | [PP-TinyPose](./tinypose_128x96.yml)  | 检测：192x192<br>关键点：128x96  | 检测mAP：29.0<br>关键点AP：58.1 | 检测耗时：2.37ms<br>关键点耗时：3.27ms | 检测：1.18<br/>关键点：1.36 | 检测：0.35<br/>关键点：0.08 | [检测](https://bj.bcebos.com/v1/paddledet/models/keypoint/picodet_s_192_pedestrian.pdparams)<br>[关键点](https://bj.bcebos.com/v1/paddledet/models/keypoint/tinypose_128x96.pdparams) | [检测](https://bj.bcebos.com/v1/paddledet/models/keypoint/picodet_s_192_pedestrian_fp16.nb)<br>[关键点](https://bj.bcebos.com/v1/paddledet/models/keypoint/tinypose_128x96_fp16.nb) |
@@ -55,14 +52,9 @@
 | :----------------------------------------------------------- | :----------------------------------------- | :------------------------------: | :-----------------------------: | :----------------------: | :----------------------: | :----------------------------------------------------------: |
 | [PP-YOLOv2](https://github.com/PaddlePaddle/PaddleDetection/tree/release/2.3/configs/ppyolo/ppyolov2_r50vd_dcn_365e_coco.yml) | [HRNet-w32](./hrnet/hrnet_w32_384x288.yml) | 检测：640x640<br>关键点：384x288 | 检测mAP：49.5<br>关键点AP：77.8 | 检测：54.6<br/>关键点：28.6 | 检测：115.8<br/>关键点：17.3 | [检测](https://paddledet.bj.bcebos.com/models/ppyolov2_r50vd_dcn_365e_coco.pdparams)<br>[关键点](https://paddledet.bj.bcebos.com/models/keypoint/hrnet_w32_256x192.pdparams) |
 | [PP-YOLOv2](https://github.com/PaddlePaddle/PaddleDetection/tree/release/2.3/configs/ppyolo/ppyolov2_r50vd_dcn_365e_coco.yml) | [HRNet-w32](./hrnet/hrnet_w32_256x192.yml) | 检测：640x640<br>关键点：256x192 | 检测mAP：49.5<br>关键点AP：76.9 | 检测：54.6<br/>关键点：28.6 | 检测：115.8<br/>关键点：7.68 | [检测](https://paddledet.bj.bcebos.com/models/ppyolov2_r50vd_dcn_365e_coco.pdparams)<br>[关键点](https://paddledet.bj.bcebos.com/models/keypoint/hrnet_w32_384x288.pdparams) |
-=======
-| 检测模型                                                                                                | 关键点模型                                 | 输入尺寸                      | COCO数据集精度                | 平均推理耗时 (FP16)               | 模型权重                                                                                                                                                                             | Paddle-Lite部署模型（FP16)                                                                                                                                                           |
-|:--------------------------------------------------------------------------------------------------- |:------------------------------------- |:-------------------------:|:------------------------:|:---------------------------:|:--------------------------------------------------------------------------------------------------------------------------------------------------------------------------------:|:-------------------------------------------------------------------------------------------------------------------------------------------------------------------------------:|
-| [PicoDet-S-Pedestrian](../../picodet/application/pedestrian_detection/picodet_s_192_pedestrian.yml) | [PP-TinyPose](./tinypose_128x96.yml)  | 检测：192x192<br>关键点：128x96  | 检测mAP：29.0<br>关键点AP：58.1 | 检测耗时：2.37ms<br>关键点耗时：3.27ms | [检测](https://bj.bcebos.com/v1/paddledet/models/keypoint/picodet_s_192_pedestrian.pdparams)<br>[关键点](https://bj.bcebos.com/v1/paddledet/models/keypoint/tinypose_128x96.pdparams) | [检测](https://bj.bcebos.com/v1/paddledet/models/keypoint/picodet_s_192_pedestrian_fp16.nb)<br>[关键点](https://bj.bcebos.com/v1/paddledet/models/keypoint/tinypose_128x96_fp16.nb)  |
-| [PicoDet-S-Pedestrian](../../picodet/application/pedestrian_detection/picodet_s_320_pedestrian.yml) | [PP-TinyPose](./tinypose_256x192.yml) | 检测：320x320<br>关键点：256x192 | 检测mAP：38.5<br>关键点AP：68.8 | 检测耗时：6.30ms<br>关键点耗时：8.33ms | [检测](https://bj.bcebos.com/v1/paddledet/models/keypoint/picodet_s_320_pedestrian.pdparams)<br>[关键点](https://bj.bcebos.com/v1/paddledet/models/keypoint/tinypose_128x96.pdparams) | [检测](https://bj.bcebos.com/v1/paddledet/models/keypoint/picodet_s_320_pedestrian_fp16.nb)<br>[关键点](https://bj.bcebos.com/v1/paddledet/models/keypoint/tinypose_256x192_fp16.nb) |
 
 *详细关于PP-TinyPose的使用请参考[文档]((./tiny_pose/README.md))。
->>>>>>> 7c554a3e
+
 
 ### 服务端模型推荐
 
@@ -179,11 +171,8 @@
 
 ```shell
 #导出检测模型
-<<<<<<< HEAD
-python tools/export_model.py -c configs/ppyolo/ppyolov2_r50vd_dcn_365e_coco.yml -o weights=https://paddledet.bj.bcebos.com/models/ppyolov2_r50vd_dcn_365e_coco.pdparams
-=======
+
 python tools/export_model.py -c configs/ppyolo/ppyolov2_r50vd_dcn_365e_coco.yml -o weights=https://paddledet.bj.bcebos.com/models/ppyolov2_r50vd_dcn_365e_coco.pdparams 
->>>>>>> 7c554a3e
 
 #导出关键点模型
 python tools/export_model.py -c configs/keypoint/hrnet/hrnet_w32_256x192.yml -o weights=https://paddledet.bj.bcebos.com/models/keypoint/hrnet_w32_256x192.pdparams
@@ -216,7 +205,7 @@
  跟踪模型导出教程请参考[文档](../mot/README.md)。
 
 ### 4、完整部署教程及Demo
-<<<<<<< HEAD
+
 
 ​ 我们提供了PaddleInference(服务器端)、PaddleLite(移动端)、第三方部署(MNN、OpenVino)支持。无需依赖训练代码，deploy文件夹下相应文件夹提供独立完整部署代码。 详见 [部署文档](https://github.com/PaddlePaddle/PaddleDetection/blob/develop/deploy/README.md)介绍。
 
@@ -254,13 +243,6 @@
 
 ## BenchMark
 
-=======
-
-​ 我们提供了PaddleInference(服务器端)、PaddleLite(移动端)、第三方部署(MNN、OpenVino)支持。无需依赖训练代码，deploy文件夹下相应文件夹提供独立完整部署代码。 详见 [部署文档](https://github.com/PaddlePaddle/PaddleDetection/blob/develop/deploy/README.md)介绍。
-
-## BenchMark
-
->>>>>>> 7c554a3e
 我们给出了不同运行环境下的测试结果，供您在选用模型时参考。详细数据请见[Keypoint Inference Benchmark](https://github.com/PaddlePaddle/PaddleDetection/blob/develop/configs/keypoint/KeypointBenchmark.md)。
 
 ## 引用
